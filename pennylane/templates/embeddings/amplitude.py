--- conflicted
+++ resolved
@@ -57,13 +57,8 @@
 
     Args:
         features (array): input array of shape ``(2^n,)``
-<<<<<<< HEAD
-        wires (Sequence[int] or int): qubit indices that the template acts on. Also accepts
-            :class:`pennylane.wires.Wires` objects.
-=======
         wires (Iterable or Wires): Wires that the template acts on. Accepts an iterable of numbers or strings, or
             a Wires object.
->>>>>>> 3216a878
         pad (float or complex): if not None, the input is padded with this constant to size :math:`2^n`
         normalize (Boolean): controls the activation of automatic normalization
 
