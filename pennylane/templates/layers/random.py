--- conflicted
+++ resolved
@@ -48,12 +48,7 @@
     while i < len(weights):
         if np.random.random() > ratio_imprim:
             # Apply a random rotation gate to a random wire
-<<<<<<< HEAD
-            rnd1 = np.random.choice(range(len(rotations)))
-            gate = rotations[rnd1]
-=======
             gate = np.random.choice(rotations)
->>>>>>> 3216a878
             rnd_wire = wires.select_random(1)
             rnd_wire = rnd_wire.tolist()  # TODO: Remove when operator takes Wires object
             gate(weights[i], wires=rnd_wire)
@@ -96,13 +91,8 @@
 
     Args:
         weights (array[float]): array of weights of shape ``(L, k)``,
-<<<<<<< HEAD
-        wires (Sequence[int]): sequence of qubit indices that the template acts on. Also accepts
-            :class:`pennylane.wires.Wires` objects.
-=======
         wires (Iterable or Wires): Wires that the template acts on. Accepts an iterable of numbers or strings, or
             a Wires object.
->>>>>>> 3216a878
         ratio_imprim (float): value between 0 and 1 that determines the ratio of imprimitive to rotation gates
         imprimitive (pennylane.ops.Operation): two-qubit gate to use, defaults to :class:`~pennylane.ops.CNOT`
         rotations (list[pennylane.ops.Operation]): List of Pauli-X, Pauli-Y and/or Pauli-Z gates. The frequency
