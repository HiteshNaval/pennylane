--- conflicted
+++ resolved
@@ -366,23 +366,14 @@
                     "Operator {} must act on all wires".format(obj.name)
                 )
 
-<<<<<<< HEAD
         # Make sure only existing wires are used.
-        for w in operator.wires:
+        for w in obj.wires:
             if w not in self.device.wires:
                 raise QuantumFunctionError(
                     "Operation {} applied to invalid wire {} "
                     "on device with wires {}.".format(
-                        operator.name, w.labels, self.device.wires.labels
-=======
-            # Make sure only existing wires are used.
-        for w in obj.wires:
-            if w not in self.device.register:
-                raise QuantumFunctionError(
-                    "Operation {} applied to invalid wire {} "
-                    "on device with wires {}.".format(
-                        obj.name, w.tolist(), self.device.register.tolist()
->>>>>>> fd07e924
+                        obj.name, w.labels, self.device.wires.labels
+
                     )
                 )
 
