# Copyright 2018-2020 Xanadu Quantum Technologies Inc.

# Licensed under the Apache License, Version 2.0 (the "License");
# you may not use this file except in compliance with the License.
# You may obtain a copy of the License at

#     http://www.apache.org/licenses/LICENSE-2.0

# Unless required by applicable law or agreed to in writing, software
# distributed under the License is distributed on an "AS IS" BASIS,
# WITHOUT WARRANTIES OR CONDITIONS OF ANY KIND, either express or implied.
# See the License for the specific language governing permissions and
# limitations under the License.
"""
Base QNode class and utilities
"""
from collections.abc import Sequence
from collections import namedtuple, OrderedDict
import inspect
import itertools

import numpy as np

import pennylane as qml
from pennylane.operation import Observable, CV, WiresEnum, ObservableReturnTypes
from pennylane.utils import _flatten, unflatten
from pennylane.circuit_graph import CircuitGraph, _is_observable
from pennylane.variable import Variable


ParameterDependency = namedtuple("ParameterDependency", ["op", "par_idx"])
"""Represents the dependence of an Operator on a positional parameter of the quantum function.

Args:
    op (Operator): operator depending on the positional parameter in question
    par_idx (int): flattened operator parameter index of the corresponding
        :class:`~.Variable` instance
"""


SignatureParameter = namedtuple("SignatureParameter", ["idx", "par"])
"""Describes a single parameter in a function signature.

Args:
    idx (int): positional index of the parameter in the function signature
    par (inspect.Parameter): parameter description
"""


class QuantumFunctionError(Exception):
    """Exception raised when an illegal operation is defined in a quantum function."""


def _get_signature(func):
    """Introspect the parameter signature of a function.

    Adds the following attributes to func:

    * :attr:`func.sig`: OrderedDict[str, SignatureParameter]: mapping from parameters' names to their descriptions
    * :attr:`func.n_pos`: int: number of required positional arguments
    * :attr:`func.var_pos`: bool: can take a variable number of positional arguments (``*args``)
    * :attr:`func.var_keyword`: bool: can take a variable number of keyword arguments (``**kwargs``)

    Args:
        func (callable): function to introspect
    """
    sig = inspect.signature(func)
    # count positional args, see if VAR_ args are present
    n_pos = 0
    func.var_pos = False
    func.var_keyword = False
    for p in sig.parameters.values():
        if p.kind <= inspect.Parameter.POSITIONAL_OR_KEYWORD:
            n_pos += 1
        elif p.kind == inspect.Parameter.VAR_POSITIONAL:
            func.var_pos = True
        elif p.kind == inspect.Parameter.VAR_KEYWORD:
            func.var_keyword = True

    func.sig = OrderedDict(
        [(p.name, SignatureParameter(idx, p)) for idx, p in enumerate(sig.parameters.values())]
    )
    func.n_pos = n_pos


def _decompose_queue(ops, device):
    """Recursively loop through a queue and decompose
    operations that are not supported by a device.

    Args:
        ops (List[~.Operation]): operation queue
        device (~.Device): a PennyLane device
    """
    new_ops = []

    for op in ops:
        if device.supports_operation(op.name):
            new_ops.append(op)
        else:
            decomposed_ops = op.decomposition(*op.data, wires=op.wires)
            if op.inverse:
                decomposed_ops = qml.inv(decomposed_ops)

            decomposition = _decompose_queue(decomposed_ops, device)
            new_ops.extend(decomposition)

    return new_ops


def decompose_queue(ops, device):
    """Decompose operations in a queue that are not supported by a device.

    This is a wrapper function for :func:`~._decompose_queue`,
    which raises an error if an operation or its decomposition
    is not supported by the device.

    Args:
        ops (List[~.Operation]): operation queue
        device (~.Device): a PennyLane device
    """
    new_ops = []

    for op in ops:
        try:
            new_ops.extend(_decompose_queue([op], device))
        except NotImplementedError:
            raise qml.DeviceError(
                "Gate {} not supported on device {}".format(op.name, device.short_name)
            )

    return new_ops


class BaseQNode(qml.QueuingContext):
    """Base class for quantum nodes in the hybrid computational graph.

    A *quantum node* encapsulates a :ref:`quantum function <intro_vcirc_qfunc>`
    (corresponding to a :ref:`variational circuit <glossary_variational_circuit>`)
    and the computational device it is executed on.

    The QNode calls the quantum function to construct a :class:`.CircuitGraph` instance representing
    the quantum circuit. The circuit can be either

    * *mutable*, which means the quantum function is called each time the QNode is evaluated, or
    * *immutable*, which means the quantum function is called only once, on first evaluation,
      to construct the circuit representation.

    If the circuit is mutable, its **auxiliary** parameters can undergo any kind of classical
    processing inside the quantum function. It can also contain classical flow control structures
    that depend on the auxiliary parameters, potentially resulting in a different circuit
    on each call. The auxiliary parameters may also determine the wires on which operators act.

    For immutable circuits the quantum function must build the same circuit graph consisting of the same
    :class:`.Operator` instances regardless of its parameters; they can only appear as the
    arguments of the Operators in the circuit. Immutable circuits are slightly faster to execute, and
    can be optimized, but require that the layout of the circuit is fixed.

    Args:
        func (callable): The *quantum function* of the QNode.
            A Python function containing :class:`~.operation.Operation` constructor calls,
            and returning a tuple of measured :class:`~.operation.Observable` instances.
        device (~pennylane._device.Device): computational device to execute the function on
        mutable (bool): whether the circuit is mutable, see above

    Keyword Args:
        vis_check (bool): whether to check for operations that cannot affect the output
        par_check (bool): whether to check for unused positional params
    """

    # pylint: disable=too-many-instance-attributes
    def __init__(self, func, device, *, mutable=True, **kwargs):
        self.func = func  #: callable: quantum function
        self.device = device  #: Device: device that executes the circuit
        self.num_wires = device.num_wires  #: int: number of subsystems (wires) in the circuit
        #: int: number of flattened differentiable parameters in the circuit
        self.num_variables = None
        self.arg_vars = None
        self.kwarg_vars = None

        #: List[Operator]: quantum circuit, in the order the quantum function defines it
        self.ops = []

        self.circuit = None  #: CircuitGraph: DAG representation of the quantum circuit

        self.mutable = mutable  #: bool: whether the circuit is mutable
        #: dict[str, Any]: additional keyword kwargs for adjusting the QNode behavior
        self.kwargs = kwargs or {}

        self.variable_deps = {}
        """dict[int, list[ParameterDependency]]: Mapping from flattened qfunc positional parameter
        index to the list of :class:`~pennylane.operation.Operator` instances (in this circuit)
        that depend on it.
        """

        self._trainable_args = None

        self._metric_tensor_subcircuits = None
        """dict[tuple[int], dict[str, Any]]: circuit descriptions for computing the metric tensor"""

        # introspect the quantum function signature
        _get_signature(self.func)

        self.output_conversion = None  #: callable: for transforming the output of :meth:`.Device.execute` to QNode output
        self.output_dim = None  #: int: dimension of the QNode output vector
        self.model = self.device.capabilities()["model"]  #: str: circuit type, in {'cv', 'qubit'}

    def __repr__(self):
        """String representation."""
        detail = "<QNode: device='{}', func={}, wires={}>"
        return detail.format(self.device.short_name, self.func.__name__, self.num_wires)

    def print_applied(self):
        """Prints the most recently applied operations from the QNode.
        """
        if self.circuit is None:
            print("QNode has not yet been executed.")
            return
        self.circuit.print_contents()

    def draw(self, charset="unicode", show_variable_names=False):
        """Draw the QNode as a circuit diagram.

        Consider the following circuit as an example:

        .. code-block:: python3

            @qml.qnode(dev)
            def qfunc(a, w):
                qml.Hadamard(0)
                qml.CRX(a, wires=[0, 1])
                qml.Rot(w[0], w[1], w[2], wires=[1])
                qml.CRX(-a, wires=[0, 1])

                return qml.expval(qml.PauliZ(0) @ qml.PauliZ(1))

        We can draw the circuit after it has been executed:

        .. code-block:: python

            >>> result = qfunc(2.3, [1.2, 3.2, 0.7])
            >>> print(qfunc.draw())
            0: ──H──╭C────────────────────────────╭C─────────╭┤ ⟨Z ⊗ Z⟩
            1: ─────╰RX(2.3)──Rot(1.2, 3.2, 0.7)──╰RX(-2.3)──╰┤ ⟨Z ⊗ Z⟩
            >>> print(qfunc.draw(charset="ascii"))
            0: --H--+C----------------------------+C---------+| <Z @ Z>
            1: -----+RX(2.3)--Rot(1.2, 3.2, 0.7)--+RX(-2.3)--+| <Z @ Z>
            >>> print(qfunc.draw(show_variable_names=True))
            0: ──H──╭C─────────────────────────────╭C─────────╭┤ ⟨Z ⊗ Z⟩
            1: ─────╰RX(a)──Rot(w[0], w[1], w[2])──╰RX(-1*a)──╰┤ ⟨Z ⊗ Z⟩

        Args:
            charset (str, optional): The charset that should be used. Currently, "unicode" and "ascii" are supported.
            show_variable_names (bool, optional): Show variable names instead of values.

        Raises:
            ValueError: If the given charset is not supported
            pennylane.QuantumFunctionError: Drawing is impossible because the underlying CircuitGraph has not yet been constructed

        Returns:
            str: The circuit representation of the QNode
        """
        if self.circuit:
            return self.circuit.draw(charset=charset, show_variable_names=show_variable_names)

        raise RuntimeError(
            "The QNode can only be drawn after its CircuitGraph has been constructed."
        )

    def set_trainable_args(self, arg_indices):
        """Store the indices of quantum function positional arguments
        that support differentiability.

        Args:
            args (None or Set[int]): Differentiable positional argument indices. A
                value of ``None`` means that all argument indices are differentiable.
        """
        if not self.mutable and self.circuit is not None:

            if self.get_trainable_args() == arg_indices:
                return

            raise QuantumFunctionError(
                "The trainability of arguments on immutable QNodes cannot be modified after the first evaluation."
            )

        if arg_indices is None:
            # all arguments are differentiable
            self._trainable_args = None
            return

        if not arg_indices:
            # The provided arg_indices are an empty set;
            # no arguments are differentiable.
            self._trainable_args = set()
            return

        # Perform validation
        if not self.func.var_pos and max(arg_indices) > self.func.n_pos:
            # QNode does not allow variable positional arguments (*args), and
            # the provided index set contains a value larger than the number
            # of positional arguments.
            raise ValueError(
                f"Argument index not available. QNode has at most {self.func.n_pos} arguments."
            )

        if any(not isinstance(i, int) or i < 0 for i in arg_indices):
            raise ValueError("Argument indices must be positive integers.")

        self._trainable_args = arg_indices

    def get_trainable_args(self):
        """Returns the indices of quantum function positional arguments
        that support differentiability.

        Returns:
            None or Set[int]: Differentiable positional argument indices. A
                value of ``None`` means that all argument indices are differentiable.
        """
        return self._trainable_args

    def _set_variables(self, args, kwargs):
        """Store the current values of the quantum function parameters in the Variable class
        so the Operators may access them.

        Args:
            args (tuple[Any]): positional (differentiable) arguments
            kwargs (dict[str, Any]): auxiliary arguments
        """
        Variable.positional_arg_values = np.array(list(_flatten(args)))
        if not self.mutable:
            # only immutable circuits access auxiliary arguments through Variables
            Variable.kwarg_values = {k: np.array(list(_flatten(v))) for k, v in kwargs.items()}

    def _op_descendants(self, op, only):
        """Descendants of the given operator in the quantum circuit.

        Args:
            op (Operator): operator in the quantum circuit
            only (str, None): the type of descendants to return.

                - ``'G'``: only return non-observables (default)
                - ``'O'``: only return observables
                - ``None``: return all descendants

        Returns:
            list[Operator]: descendants in a topological order
        """
        succ = self.circuit.descendants_in_order((op,))
        if only == "O":
            return list(filter(_is_observable, succ))
        if only == "G":
            return list(itertools.filterfalse(_is_observable, succ))
        return succ

    def _remove(self, obj):
        if isinstance(obj, Observable) and obj.return_type is not None:
            self.obs_queue.remove(obj)
        else:
            self.queue.remove(obj)

<<<<<<< HEAD
    def _append_operator(self, operator):
        if operator.num_wires == WiresEnum.AllWires:
            # check here only if enough wires
            if len(operator.wires) != self.num_wires:
                raise QuantumFunctionError(
                    "Operator {} must act on all wires".format(operator.name)
                )

        # Make sure only existing wires are used.
        for w in operator.wires:
            if w not in self.device.register:
                raise QuantumFunctionError(
                    "Operation {} applied to invalid wire {} "
                    "on device with wires {}.".format(
                        operator.name, w.tolist(), self.device.register.tolist()
                    )
=======
    def _append(self, obj):
        if obj.num_wires == ActsOn.AllWires:  # TODO: re-assess for nonconsec wires
            if set(obj.wires) != set(range(self.num_wires)):
                raise QuantumFunctionError("Operator {} must act on all wires".format(obj.name))

        # Make sure only existing wires are used.
        for w in obj.wires:
            if w < 0 or w >= self.num_wires:
                raise QuantumFunctionError(
                    "Operation {} applied to invalid wire {} "
                    "on device with {} wires.".format(obj.name, w, self.num_wires)
>>>>>>> f7eccce5
                )

        # observables go to their own, temporary queue
        if isinstance(obj, Observable):
            if obj.return_type is None:
                self.queue.append(obj)
            else:
                self.obs_queue.append(obj)
        else:
            if self.obs_queue:
                raise QuantumFunctionError(
                    "State preparations and gates must precede measured observables."
                )
            self.queue.append(obj)

    def _determine_structured_variable_name(self, parameter_value, prefix):
        """Determine the variable names corresponding to a parameter.

        This method unrolls the parameter value if it has an array
        or list structure.

        Args:
            parameter_value (Union[Number, Sequence[Any], array[Any]]): The value of the parameter. This will be used
                as a blueprint for the returned variable name(s).
            prefix (str): Prefix that will be added to the variable name(s), usually the parameter name

        Returns:
            Union[str,Sequence[str],array[str]]: The variable name(s) in the same structure as the parameter value
        """
        if isinstance(parameter_value, np.ndarray):
            variable_name_string = np.empty_like(parameter_value, dtype=object)

            for index in np.ndindex(*variable_name_string.shape):
                variable_name_string[index] = "{}[{}]".format(
                    prefix, ",".join([str(i) for i in index])
                )
        elif isinstance(parameter_value, Sequence):
            variable_name_string = []

            for idx, val in enumerate(parameter_value):
                variable_name_string.append(
                    self._determine_structured_variable_name(val, "{}[{}]".format(prefix, idx))
                )
        else:
            variable_name_string = prefix

        return variable_name_string

    def _make_variables(self, args, kwargs):
        """Create the :class:`~.variable.Variable` instances representing the QNode's arguments.

        The created :class:`~.variable.Variable` instances are given in the same nested structure
        as the original arguments. The :class:`~.variable.Variable` instances are named according
        to the argument names given in the QNode definition. Consider the following example:

        .. code-block:: python3

            @qml.qnode(dev)
            def qfunc(a, w):
                qml.Hadamard(0)
                qml.CRX(a, wires=[0, 1])
                qml.Rot(w[0], w[1], w[2], wires=[1])
                qml.CRX(-a, wires=[0, 1])

                return qml.expval(qml.PauliZ(0) @ qml.PauliZ(1))

        In this example, ``_make_variables`` will return the following :class:`~.variable.Variable` instances

        .. code-block:: python3

            >>> qfunc(3.4, [1.2, 3.4, 5.6])
            -0.031664133410566786
            >>> qfunc._make_variables([3.4, [1.2, 3.4, 5.6]], {})
            ["a", ["w[0]", "w[1]", "w[2]"]], {}

        where the Variable instances are replaced with their name for readability.

        Args:
            args (tuple[Any]): Positional arguments passed to the quantum function.
                During the construction we are not concerned with the numerical values, but with
                the nesting structure.
                Each positional argument is replaced with a :class:`~.variable.Variable` instance.
            kwargs (dict[str, Any]): Auxiliary arguments passed to the quantum function.
        """
        # Get the name of the qfunc's arguments
        full_argspec = inspect.getfullargspec(self.func)

        # args
        variable_name_strings = []
        for variable_name, variable_value in zip(full_argspec.args, args):
            variable_name_strings.append(
                self._determine_structured_variable_name(variable_value, variable_name)
            )

        # varargs
        len_diff = len(args) - len(full_argspec.args)
        if len_diff > 0:
            for idx, variable_value in enumerate(args[-len_diff:]):
                variable_name = "{}[{}]".format(full_argspec.varargs, idx)

                variable_name_strings.append(
                    self._determine_structured_variable_name(variable_value, variable_name)
                )

        arg_vars = [Variable(idx, name) for idx, name in enumerate(_flatten(variable_name_strings))]
        self.num_variables = len(arg_vars)

        # Arrange the newly created Variables in the nested structure of args.
        # Make sure that NumPy scalars are converted into Python scalars.
        arg_vars = [
            i.item() if isinstance(i, np.ndarray) and i.ndim == 0 else i
            for i in unflatten(arg_vars, args)
        ]

        if self._trainable_args is not None and len(self._trainable_args) != len(args):
            # If some of the input arguments are marked as non-differentiable,
            # then replace the variable instances in arg_vars back with the
            # original objects.
            for a, _ in enumerate(args):
                if a not in self._trainable_args:
                    arg_vars[a] = args[a]

        # kwargs
        # if not mutable: must convert auxiliary arguments to named Variables so they can be updated without re-constructing the circuit
        # kwarg_vars = {}
        # for key, val in kwargs.items():
        #    temp = [Variable(idx, name=key) for idx, _ in enumerate(_flatten(val))]
        #    kwarg_vars[key] = unflatten(temp, val)

        variable_name_strings = {}
        kwarg_vars = {}
        for variable_name in full_argspec.kwonlyargs:
            if variable_name in kwargs:
                variable_value = kwargs[variable_name]
            else:
                variable_value = full_argspec.kwonlydefaults[variable_name]

            if isinstance(variable_value, np.ndarray):
                variable_name_string = np.empty_like(variable_value, dtype=object)

                for index in np.ndindex(*variable_name_string.shape):
                    variable_name_string[index] = "{}[{}]".format(
                        variable_name, ",".join([str(i) for i in index])
                    )

                kwarg_variable = [
                    Variable(idx, name=name, is_kwarg=True)
                    for idx, name in enumerate(_flatten(variable_name_string))
                ]
            else:
                kwarg_variable = Variable(0, name=variable_name, is_kwarg=True)

            kwarg_vars[variable_name] = kwarg_variable

        return arg_vars, kwarg_vars

    def _construct(self, args, kwargs):
        """Construct the quantum circuit graph by calling the quantum function.

        For immutable nodes this method is called the first time :meth:`BaseQNode.evaluate`
        or :meth:`.JacobianQNode.jacobian` is called, and for mutable nodes *each time*
        they are called. It executes the quantum function,
        stores the resulting sequence of :class:`.Operator` instances,
        converts it into a circuit graph, and creates the Variable mapping.

        .. note::
           The Variables are only required for analytic differentiation,
           for evaluation we could simply reconstruct the circuit each time.

        Args:
            args (tuple[Any]): Positional arguments passed to the quantum function.
                During the construction we are not concerned with the numerical values, but with
                the nesting structure.
                Each positional argument is replaced with a :class:`~.Variable` instance.
            kwargs (dict[str, Any]): Auxiliary arguments passed to the quantum function.
        """
        # TODO: Update the docstring to reflect the kwargs and the raising conditions
        # pylint: disable=attribute-defined-outside-init, too-many-branches, too-many-statements

        self.arg_vars, self.kwarg_vars = self._make_variables(args, kwargs)

        # temporary queues for operations and observables
        # TODO rename self.queue to self.op_queue
        self.queue = []  #: list[Operation]: applied operations
        self.obs_queue = []  #: list[Observable]: applied observables

        # set up the context for Operator entry
        with self:
            try:
                # generate the program queue by executing the quantum circuit function
                if self.mutable:
                    # it's ok to directly pass auxiliary arguments since the circuit is re-constructed each time
                    # (positional args must be replaced because parameter-shift differentiation requires Variables)
                    res = self.func(*self.arg_vars, **kwargs)
                else:
                    # TODO: Maybe we should only convert the kwarg_vars that were actually given
                    res = self.func(*self.arg_vars, **self.kwarg_vars)
            except:
                # The qfunc call may have failed because the user supplied bad parameters, which is why we must wipe the created Variables.
                self.arg_vars = None
                self.kwarg_vars = None
                raise

        # check the validity of the circuit
        self._check_circuit(res)
        del self.queue
        del self.obs_queue

        # Prune all the Tensor objects that have been used in the circuit
        self.ops = self._prune_tensors(self.ops)

        # map each free variable to the operators which depend on it
        self.variable_deps = {k: [] for k in range(self.num_variables)}
        for op in self.ops:
            for j, p in enumerate(_flatten(op.data)):
                if isinstance(p, Variable):
                    if not p.is_kwarg:  # ignore auxiliary arguments
                        self.variable_deps[p.idx].append(ParameterDependency(op, j))

        # generate the DAG
        self.circuit = CircuitGraph(self.ops, self.variable_deps, self.device.register)

        # check for unused positional params
        if self.kwargs.get("par_check", False):
            unused = [k for k, v in self.variable_deps.items() if not v]
            if unused:
                raise QuantumFunctionError(
                    "The positional parameters {} are unused.".format(unused)
                )

        # check for operations that cannot affect the output
        if self.kwargs.get("vis_check", False):
            invisible = self.circuit.invisible_operations()
            if invisible:
                raise QuantumFunctionError(
                    "The operations {} cannot affect the circuit output.".format(invisible)
                )

    @staticmethod
    def _prune_tensors(res):
        """Prune the tensors that have been passed by the quantum function.

        .. seealso:: :meth:`~.Tensor.prune`

        Args:
            res (Sequence[Observable], Observable): output returned by the quantum function

        Returns:
            res (Sequence[Observable], Observable): pruned output returned by the quantum function
        """
        if isinstance(res, qml.operation.Tensor):
            return res.prune()

        if isinstance(res, Sequence):
            ops = []
            for o in res:
                if isinstance(o, qml.operation.Tensor):
                    ops.append(o.prune())
                else:
                    ops.append(o)
            return ops

        return res

    def _check_circuit(self, res):
        """Check that the generated Operator queue corresponds to a valid quantum circuit.

        .. note:: The validity of individual Operators is checked already in :meth:`_append_op`.

        Args:
            res (Sequence[Observable], Observable): output returned by the quantum function

        Raises:
            QuantumFunctionError: an error was discovered in the circuit
        """
        # pylint: disable=too-many-branches

        # check the return value
        if isinstance(res, Observable):
            self.output_dim = 1

            if res.return_type is ObservableReturnTypes.Sample:
                # Squeezing ensures that there is only one array of values returned
                # when only a single-mode sample is requested
                self.output_conversion = np.squeeze
            elif res.return_type is ObservableReturnTypes.Probability:
                self.output_conversion = np.squeeze

                if self.model == "qubit":
                    num_basis_states = 2
                elif self.model == "cv":
                    num_basis_states = getattr(self.device, "cutoff", 10)

                self.output_dim = num_basis_states ** len(res.wires)

            else:
                self.output_conversion = float

            res = (res,)

        elif isinstance(res, Sequence) and res and all(isinstance(x, Observable) for x in res):
            # for multiple observables values, any valid Python sequence of observables
            # (i.e., lists, tuples, etc) are supported in the QNode return statement.

            # Device already returns the correct numpy array, so no further conversion is required
            self.output_conversion = np.asarray
            self.output_dim = len(res)
            res = tuple(res)
        else:
            raise QuantumFunctionError(
                "A quantum function must return either a single measured observable "
                "or a nonempty sequence of measured observables."
            )

        # check that all returned observables have a return_type specified
        for x in res:
            if x.return_type is None:
                raise QuantumFunctionError(
                    "Observable '{}' does not have the measurement type specified.".format(x)
                )

        # check that all ev's are returned, in the correct order
        if res != tuple(self.obs_queue):
            raise QuantumFunctionError(
                "All measured observables must be returned in the order they are measured."
            )

        # check that no wires are measured more than once
        m_wires = list(w for ob in res for w in ob.wires)
        if len(m_wires) != len(set(m_wires)):
            raise QuantumFunctionError(
                "Each wire in the quantum circuit can only be measured once."
            )

        # True if op is a CV, False if it is a discrete variable (Identity could be either)
        are_cvs = [
            isinstance(op, CV) for op in self.queue + list(res) if not isinstance(op, qml.Identity)
        ]

        if not all(are_cvs) and any(are_cvs):
            raise QuantumFunctionError(
                "Continuous and discrete operations are not allowed in the same quantum circuit."
            )

        if any(are_cvs) and self.model == "qubit":
            raise QuantumFunctionError(
                "Device {} is a qubit device; CV operations are not allowed.".format(
                    self.device.short_name
                )
            )

        if not all(are_cvs) and self.model == "cv":
            raise QuantumFunctionError(
                "Device {} is a CV device; qubit operations are not allowed.".format(
                    self.device.short_name
                )
            )

        queue = self.queue
        if self.device.operations:
            # replace operations in the queue with any decompositions if required
            queue = decompose_queue(self.queue, self.device)

        self.ops = queue + list(res)

    def _default_args(self, kwargs):
        """Validate the quantum function arguments, apply defaults.

        Here we apply default values for the auxiliary parameters of :attr:`BaseQNode.func`.

        Args:
            kwargs (dict[str, Any]): auxiliary arguments (given using the keyword syntax)

        Raises:
            QuantumFunctionError: some of the arguments are invalid

        Returns:
            dict[str, Any]: all auxiliary arguments (with defaults)
        """
        forbidden_kinds = (
            inspect.Parameter.POSITIONAL_ONLY,
            inspect.Parameter.VAR_POSITIONAL,
            inspect.Parameter.VAR_KEYWORD,
        )

        # check the validity of kwargs items
        for name in kwargs:
            s = self.func.sig.get(name)
            if s is None:
                if self.func.var_keyword:
                    continue  # unknown parameter, but **kwargs will take it TODO should it?
                raise QuantumFunctionError("Unknown quantum function parameter '{}'.".format(name))

            default_parameter = s.par.default

            # The following is a check of the default parameter which works for numpy
            # arrays as well (if it is a numpy array, each element is checked separately).
            # FIXME why are numpy array default values not good automatically?
            correct_default_parameter = (
                any(d == inspect.Parameter.empty for d in default_parameter)
                if isinstance(default_parameter, np.ndarray)
                else default_parameter == inspect.Parameter.empty
            )
            if s.par.kind in forbidden_kinds or correct_default_parameter:
                raise QuantumFunctionError(
                    "Quantum function parameter '{}' cannot be given using the keyword syntax.".format(
                        name
                    )
                )

        # apply defaults
        for name, s in self.func.sig.items():
            default = s.par.default
            correct_default = (
                all(d != inspect.Parameter.empty for d in default)
                if isinstance(default, np.ndarray)
                else default != inspect.Parameter.empty
            )

            if correct_default:
                # meant to be given using keyword syntax
                kwargs.setdefault(name, default)

        return kwargs

    def __call__(self, *args, **kwargs):
        """Wrapper for :meth:`BaseQNode.evaluate`.
        """
        return self.evaluate(args, kwargs)

    def evaluate(self, args, kwargs):
        """Evaluate the quantum function on the specified device.

        Args:
            args (tuple[Any]): positional arguments to the quantum function (differentiable)
            kwargs (dict[str, Any]): auxiliary arguments (not differentiable)

        Keyword Args:
            use_native_type (bool): If True, return the result in whatever type the device uses
                internally, otherwise convert it into array[float]. Default: False.

        Returns:
            float or array[float]: output measured value(s)
        """
        kwargs = self._default_args(kwargs)
        self._set_variables(args, kwargs)

        if self.circuit is None or self.mutable:
            self._construct(args, kwargs)

        self.device.reset()

        temp = self.kwargs.get("use_native_type", False)
        if isinstance(self.device, qml.QubitDevice):
            # TODO: remove this if statement once all devices are ported to the QubitDevice API
            ret = self.device.execute(self.circuit, return_native_type=temp)
        else:
            ret = self.device.execute(
                self.circuit.operations,
                self.circuit.observables,
                self.variable_deps,
                return_native_type=temp,
            )
        return self.output_conversion(ret)

    def evaluate_obs(self, obs, args, kwargs):
        """Evaluate the value of the given observables.

        Assumes :meth:`construct` has already been called.

        Args:
            obs  (Iterable[Observable]): observables to measure
            args (tuple[Any]): positional arguments to the quantum function (differentiable)
            kwargs (dict[str, Any]): auxiliary arguments (not differentiable)

        Returns:
            array[float]: measured values
        """
        kwargs = self._default_args(kwargs)
        self._set_variables(args, kwargs)

        self.device.reset()

        if isinstance(self.device, qml.QubitDevice):
            # create a circuit graph containing the existing operations, and the
            # observables to be evaluated.
            circuit_graph = CircuitGraph(
                self.circuit.operations + list(obs),
                self.circuit.variable_deps,
                self.device.register,
            )
            ret = self.device.execute(circuit_graph)
        else:
            ret = self.device.execute(self.circuit.operations, obs, self.circuit.variable_deps)
        return ret<|MERGE_RESOLUTION|>--- conflicted
+++ resolved
@@ -358,36 +358,22 @@
         else:
             self.queue.remove(obj)
 
-<<<<<<< HEAD
-    def _append_operator(self, operator):
-        if operator.num_wires == WiresEnum.AllWires:
+    def _append(self, obj):
+        if obj.num_wires == WiresEnum.AllWires:
             # check here only if enough wires
-            if len(operator.wires) != self.num_wires:
+            if len(obj.wires) != self.num_wires:
                 raise QuantumFunctionError(
-                    "Operator {} must act on all wires".format(operator.name)
-                )
-
-        # Make sure only existing wires are used.
-        for w in operator.wires:
+                    "Operator {} must act on all wires".format(obj.name)
+                )
+
+            # Make sure only existing wires are used.
+        for w in obj.wires:
             if w not in self.device.register:
                 raise QuantumFunctionError(
                     "Operation {} applied to invalid wire {} "
                     "on device with wires {}.".format(
-                        operator.name, w.tolist(), self.device.register.tolist()
+                        obj.name, w.tolist(), self.device.register.tolist()
                     )
-=======
-    def _append(self, obj):
-        if obj.num_wires == ActsOn.AllWires:  # TODO: re-assess for nonconsec wires
-            if set(obj.wires) != set(range(self.num_wires)):
-                raise QuantumFunctionError("Operator {} must act on all wires".format(obj.name))
-
-        # Make sure only existing wires are used.
-        for w in obj.wires:
-            if w < 0 or w >= self.num_wires:
-                raise QuantumFunctionError(
-                    "Operation {} applied to invalid wire {} "
-                    "on device with {} wires.".format(obj.name, w, self.num_wires)
->>>>>>> f7eccce5
                 )
 
         # observables go to their own, temporary queue
