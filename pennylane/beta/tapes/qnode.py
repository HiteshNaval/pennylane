--- conflicted
+++ resolved
@@ -1,4 +1,3 @@
-<<<<<<< HEAD
 # Copyright 2018-2020 Xanadu Quantum Technologies Inc.
 
 # Licensed under the Apache License, Version 2.0 (the "License");
@@ -526,531 +525,4 @@
         qn = QNode(func, device, interface=interface, diff_method=diff_method, **diff_options)
         return update_wrapper(qn, func)
 
-    return qfunc_decorator
-=======
-# Copyright 2018-2020 Xanadu Quantum Technologies Inc.
-
-# Licensed under the Apache License, Version 2.0 (the "License");
-# you may not use this file except in compliance with the License.
-# You may obtain a copy of the License at
-
-#     http://www.apache.org/licenses/LICENSE-2.0
-
-# Unless required by applicable law or agreed to in writing, software
-# distributed under the License is distributed on an "AS IS" BASIS,
-# WITHOUT WARRANTIES OR CONDITIONS OF ANY KIND, either express or implied.
-# See the License for the specific language governing permissions and
-# limitations under the License.
-"""
-This module contains the QNode class and qnode decorator.
-"""
-from collections.abc import Sequence
-from functools import lru_cache, update_wrapper
-import warnings
-
-import numpy as np
-
-from pennylane import Device, QuantumFunctionError
-from pennylane.beta.queuing import MeasurementProcess
-from pennylane.beta.tapes import QuantumTape, QubitParamShiftTape, CVParamShiftTape
-from pennylane.beta.interfaces.autograd import AutogradInterface
-
-
-class QNode:
-    """Represents a quantum node in the hybrid computational graph.
-
-    A *quantum node* contains a :ref:`quantum function <intro_vcirc_qfunc>`
-    (corresponding to a :ref:`variational circuit <glossary_variational_circuit>`)
-    and the computational device it is executed on.
-
-    The QNode calls the quantum function to construct a :class:`~.QuantumTape` instance representing
-    the quantum circuit.
-
-    .. note::
-
-        As the quantum tape is a *beta* feature, the standard PennyLane
-        measurement functions cannot be used. You will need to instead
-        import modified measurement functions within the quantum tape:
-
-        >>> from pennylane.beta.queuing import expval, var, sample, probs
-
-    Args:
-        func (callable): a quantum function
-        device (~.Device): a PennyLane-compatible device
-        interface (str): The interface that will be used for classical backpropagation.
-            This affects the types of objects that can be passed to/returned from the QNode:
-
-            * ``interface='autograd'``: Allows autograd to backpropagate
-              through the QNode. The QNode accepts default Python types
-              (floats, ints, lists) as well as NumPy array arguments,
-              and returns NumPy arrays.
-
-            * ``interface='torch'``: Allows PyTorch to backpropogate
-              through the QNode. The QNode accepts and returns Torch tensors.
-
-            * ``interface='tf'``: Allows TensorFlow in eager mode to backpropogate
-              through the QNode. The QNode accepts and returns
-              TensorFlow ``tf.Variable`` and ``tf.tensor`` objects.
-
-            * ``None``: The QNode accepts default Python types
-              (floats, ints, lists) as well as NumPy array arguments,
-              and returns NumPy arrays. It does not connect to any
-              machine learning library automatically for backpropagation.
-
-        diff_method (str, None): the method of differentiation to use in the created QNode
-
-            * ``"best"``: Best available method. Uses classical backpropagation or the
-              device directly to compute the gradient if supported, otherwise will use
-              the analytic parameter-shift rule where possible with finite-difference as a fallback.
-
-            * ``"backprop"``: Use classical backpropagation. Only allowed on simulator
-              devices that are classically end-to-end differentiable, for example
-              :class:`default.tensor.tf <~.DefaultTensorTF>`. Note that the returned
-              QNode can only be used with the machine-learning framework supported
-              by the device.
-
-            * ``"reversible"``: Uses a reversible method for computing the gradient.
-              This method is similar to ``"backprop"``, but trades off increased
-              runtime with significantly lower memory usage. Compared to the
-              parameter-shift rule, the reversible method can be faster or slower,
-              depending on the density and location of parametrized gates in a circuit.
-              Only allowed on (simulator) devices with the "reversible" capability,
-              for example :class:`default.qubit <~.DefaultQubit>`.
-
-            * ``"device"``: Queries the device directly for the gradient.
-              Only allowed on devices that provide their own gradient computation.
-
-            * ``"parameter-shift"``: Use the analytic parameter-shift
-              rule for all supported quantum operation arguments, with finite-difference
-              as a fallback.
-
-            * ``"finite-diff"``: Uses numerical finite-differences for all quantum operation
-              arguments.
-
-    Keyword Args:
-        h=1e-7 (float): step size for the finite difference method
-        order=1 (int): The order of the finite difference method to use. ``1`` corresponds
-            to forward finite differences, ``2`` to centered finite differences.
-
-    **Example**
-
-    >>> from pennylane.beta.queuing import expval, var, sample, probs
-    >>> from pennylane.beta.tapes import QNode
-    >>> def circuit(x):
-    ...     qml.RX(x, wires=0)
-    ...     return expval(qml.PauliZ(0))
-    >>> dev = qml.device("default.qubit", wires=1)
-    >>> qnode = QNode(circuit, dev)
-    """
-
-    # pylint:disable=too-many-instance-attributes
-
-    def __init__(self, func, device, interface="autograd", diff_method="best", **diff_options):
-
-        if interface is not None and interface not in self.INTERFACE_MAP:
-            raise QuantumFunctionError(
-                f"Unknown interface {interface}. Interface must be "
-                f"one of {self.INTERFACE_MAP.values()}."
-            )
-
-        if not isinstance(device, Device):
-            raise QuantumFunctionError("Invalid device. Device must be a valid PennyLane device.")
-
-        self.func = func
-        self.device = device
-        self.qtape = None
-
-        self._tape, self.interface, self.diff_method = self.get_tape(device, interface, diff_method)
-        self.diff_options = diff_options or {}
-        self.diff_options["method"] = self.diff_method
-
-        self.dtype = np.float64
-        self.max_expansion = 2
-
-    @staticmethod
-    def get_tape(device, interface, diff_method="best"):
-        """Determine the best QuantumTape, differentiation method, and interface
-        for a requested device, interface, and diff method.
-
-        Args:
-            device (.Device): PennyLane device
-            interface (str): name of the requested interface
-            diff_method (str): The requested method of differentiation. One of
-                ``"best"``, ``"backprop"``, ``"reversible"``, ``"device"``,
-                ``"parameter-shift"``, or ``"finite-diff"``.
-
-        Returns:
-            tuple[.QuantumTape, str, str]: tuple containing the compatible
-            QuantumTape, the interface to apply, and the method argument
-            to pass to the ``QuantumTape.jacobian`` method
-        """
-
-        if diff_method == "best":
-            return QNode.get_best_method(device, interface)
-
-        if diff_method == "backprop":
-            return QNode._validate_backprop_method(device, interface)
-
-        if diff_method == "device":
-            return QNode._validate_device_method(device, interface)
-
-        if diff_method == "parameter-shift":
-            return QNode._get_parameter_shift_tape(device), interface, "analytic"
-
-        if diff_method == "finite-diff":
-            return QuantumTape, interface, "numeric"
-
-        raise QuantumFunctionError(
-            f"Differentiation method {diff_method} not recognized. Allowed "
-            "options are ('best', 'parameter-shift', 'backprop', 'finite-diff', 'device', 'reversible')."
-        )
-
-    @staticmethod
-    def get_best_method(device, interface):
-        """Returns the 'best' QuantumTape and differentiation method
-        for a particular device and interface combination.
-
-        This method attempts to determine support for differentiation
-        methods using the following order:
-
-        * ``"backprop"``
-        * ``"device"``
-        * ``"parameter-shift"``
-        * ``"finite-diff"``
-
-        The first differentiation method that is supported (going from
-        top to bottom) will be returned.
-
-        Args:
-            device (.Device): PennyLane device
-            interface (str): name of the requested interface
-
-        Returns:
-            tuple[.QuantumTape, str, str]: tuple containing the compatible
-            QuantumTape, the interface to apply, and the method argument
-            to pass to the ``QuantumTape.jacobian`` method
-        """
-        try:
-            return QNode._validate_backprop_method(device, interface)
-        except QuantumFunctionError:
-            try:
-                return QNode._validate_device_method(device, interface)
-            except QuantumFunctionError:
-                try:
-                    return QNode._get_parameter_shift_tape(device), interface, "best"
-                except QuantumFunctionError:
-                    return QuantumTape, interface, "numeric"
-
-    @staticmethod
-    def _validate_backprop_method(device, interface):
-        """Validates whether a particular device and QuantumTape interface
-        supports the ``"backprop"`` differentiation method.
-
-        Args:
-            device (.Device): PennyLane device
-            interface (str): name of the requested interface
-
-        Returns:
-            tuple[.QuantumTape, str, str]: tuple containing the compatible
-            QuantumTape, the interface to apply, and the method argument
-            to pass to the ``QuantumTape.jacobian`` method
-
-        Raises:
-            QuantumFunctionError: if the device does not support backpropagation, or the
-            interface provided is not compatible with the device
-        """
-        # determine if the device supports backpropagation
-        backprop_interface = device.capabilities().get("passthru_interface", None)
-
-        if backprop_interface is not None:
-
-            if interface == backprop_interface:
-                return QuantumTape, None, "backprop"
-
-            raise QuantumFunctionError(
-                f"Device {device.short_name} only supports diff_method='backprop' when using the "
-                f"{backprop_interface} interface."
-            )
-
-        raise QuantumFunctionError(
-            f"The {device.short_name} device does not support native computations with "
-            "autodifferentiation frameworks."
-        )
-
-    @staticmethod
-    def _validate_device_method(device, interface):
-        """Validates whether a particular device and QuantumTape interface
-        supports the ``"device"`` differentiation method.
-
-        Args:
-            device (.Device): PennyLane device
-            interface (str): name of the requested interface
-
-        Returns:
-            tuple[.QuantumTape, str, str]: tuple containing the compatible
-            QuantumTape, the interface to apply, and the method argument
-            to pass to the ``QuantumTape.jacobian`` method
-
-        Raises:
-            QuantumFunctionError: if the device does not provide a native method for computing
-            the Jacobian
-        """
-        # determine if the device provides its own jacobian method
-        provides_jacobian = device.capabilities().get("provides_jacobian", False)
-
-        if not provides_jacobian:
-            raise QuantumFunctionError(
-                f"The {device.short_name} device does not provide a native "
-                "method for computing the jacobian."
-            )
-
-        return QuantumTape, interface, "device"
-
-    @staticmethod
-    def _get_parameter_shift_tape(device):
-        """Validates whether a particular device
-        supports the parameter-shift differentiation method, and returns
-        the correct tape.
-
-        Args:
-            device (.Device): PennyLane device
-
-        Returns:
-            .QuantumTape: the compatible QuantumTape
-
-        Raises:
-            QuantumFunctionError: if the device model does not have a corresponding
-            parameter-shift rule
-        """
-        # determine if the device provides its own jacobian method
-        model = device.capabilities().get("model", None)
-
-        if model == "qubit":
-            return QubitParamShiftTape
-
-        if model == "cv":
-            return CVParamShiftTape
-
-        raise QuantumFunctionError(
-            f"Device {device.short_name} uses an unknown model ('{model}') "
-            "that does not support the parameter-shift rule."
-        )
-
-    def construct(self, args, kwargs):
-        """Call the quantum function with a tape context, ensuring the operations get queued."""
-
-        self.qtape = self._tape()
-
-        # apply the interface (if any)
-        if self.interface is not None:
-            self.INTERFACE_MAP[self.interface](self)
-
-        with self.qtape:
-            measurement_processes = self.func(*args, **kwargs)
-
-        if not isinstance(measurement_processes, Sequence):
-            measurement_processes = (measurement_processes,)
-
-        if not all(isinstance(m, MeasurementProcess) for m in measurement_processes):
-            raise QuantumFunctionError(
-                "A quantum function must return either a single measurement, "
-                "or a nonempty sequence of measurements."
-            )
-
-        if not all(ret == m for ret, m in zip(measurement_processes, self.qtape.measurements)):
-            raise QuantumFunctionError(
-                "All measurements must be returned in the order they are measured."
-            )
-
-        # provide the jacobian options
-        self.qtape.jacobian_options = self.diff_options
-
-        stop_at = self.device.operations
-
-        # Hotfix that allows controlled rotations to return the correct gradients
-        # when using the parameter shift rule.
-        if isinstance(self.qtape, QubitParamShiftTape):
-            # controlled rotations aren't supported by the parameter-shift rule
-            stop_at = set(self.device.operations) - {"CRX", "CRZ", "CRY", "CRot"}
-
-        # expand out the tape, if any operations are not supported on the device
-        if not {op.name for op in self.qtape.operations}.issubset(stop_at):
-            self.qtape = self.qtape.expand(
-                depth=self.max_expansion, stop_at=lambda obj: obj.name in stop_at
-            )
-
-    def __call__(self, *args, **kwargs):
-        # construct the tape
-        self.construct(args, kwargs)
-
-        # execute the tape
-        return self.qtape.execute(device=self.device)
-
-    def to_tf(self, dtype=None):
-        """Apply the TensorFlow interface to the internal quantum tape.
-
-        Args:
-            dtype (tf.dtype): The dtype that the TensorFlow QNode should
-                output. If not provided, the default is ``tf.float64``.
-
-        Raises:
-            QuantumFunctionError: if TensorFlow >= 2.1 is not installed
-        """
-        # pylint: disable=import-outside-toplevel
-        try:
-            import tensorflow as tf
-            from pennylane.beta.interfaces.tf import TFInterface
-
-            self.interface = "tf"
-
-            if not isinstance(self.dtype, tf.DType):
-                self.dtype = None
-
-            self.dtype = dtype or self.dtype or TFInterface.dtype
-
-            if self.qtape is not None:
-                TFInterface.apply(self.qtape, dtype=self.dtype)
-
-        except ImportError:
-            raise QuantumFunctionError(
-                "TensorFlow not found. Please install the latest "
-                "version of TensorFlow to enable the 'tf' interface."
-            )
-
-    def to_torch(self, dtype=None):
-        """Apply the Torch interface to the internal quantum tape.
-
-        Args:
-            dtype (tf.dtype): The dtype that the Torch QNode should
-                output. If not provided, the default is ``torch.float64``.
-
-        Raises:
-            QuantumFunctionError: if PyTorch >= 1.3 is not installed
-        """
-        # pylint: disable=import-outside-toplevel
-        try:
-            import torch
-            from pennylane.beta.interfaces.torch import TorchInterface
-
-            self.interface = "torch"
-
-            if not isinstance(self.dtype, torch.dtype):
-                self.dtype = None
-
-            self.dtype = dtype or self.dtype or TorchInterface.dtype
-
-            if self.qtape is not None:
-                TorchInterface.apply(self.qtape, dtype=self.dtype)
-
-        except ImportError:
-            raise QuantumFunctionError(
-                "PyTorch not found. Please install the latest "
-                "version of PyTorch to enable the 'torch' interface."
-            )
-
-    def to_autograd(self):
-        """Apply the Autograd interface to the internal quantum tape."""
-        self.interface = "autograd"
-        self.dtype = AutogradInterface.dtype
-
-        if self.qtape is not None:
-            AutogradInterface.apply(self.qtape)
-
-    INTERFACE_MAP = {"autograd": to_autograd, "torch": to_torch, "tf": to_tf}
-
-
-def qnode(device, interface="autograd", diff_method="best", **diff_options):
-    """Decorator for creating QNodes.
-
-    This decorator is used to indicate to PennyLane that the decorated function contains a
-    :ref:`quantum variational circuit <glossary_variational_circuit>` that should be bound to a
-    compatible device.
-
-    The QNode calls the quantum function to construct a :class:`~.QuantumTape` instance representing
-    the quantum circuit.
-
-    .. note::
-
-        As the quantum tape is a *beta* feature, the standard PennyLane
-        measurement functions cannot be used. You will need to instead
-        import modified measurement functions within the quantum tape:
-
-        >>> from pennylane.beta.queuing import expval, var, sample, probs
-
-    Args:
-        func (callable): a quantum function
-        device (~.Device): a PennyLane-compatible device
-        interface (str): The interface that will be used for classical backpropagation.
-            This affects the types of objects that can be passed to/returned from the QNode:
-
-            * ``interface='autograd'``: Allows autograd to backpropogate
-              through the QNode. The QNode accepts default Python types
-              (floats, ints, lists) as well as NumPy array arguments,
-              and returns NumPy arrays.
-
-            * ``interface='torch'``: Allows PyTorch to backpropogate
-              through the QNode. The QNode accepts and returns Torch tensors.
-
-            * ``interface='tf'``: Allows TensorFlow in eager mode to backpropogate
-              through the QNode. The QNode accepts and returns
-              TensorFlow ``tf.Variable`` and ``tf.tensor`` objects.
-
-            * ``None``: The QNode accepts default Python types
-              (floats, ints, lists) as well as NumPy array arguments,
-              and returns NumPy arrays. It does not connect to any
-              machine learning library automatically for backpropagation.
-
-        diff_method (str, None): the method of differentiation to use in the created QNode.
-
-            * ``"best"``: Best available method. Uses classical backpropagation or the
-              device directly to compute the gradient if supported, otherwise will use
-              the analytic parameter-shift rule where possible with finite-difference as a fallback.
-
-            * ``"backprop"``: Use classical backpropagation. Only allowed on simulator
-              devices that are classically end-to-end differentiable, for example
-              :class:`default.tensor.tf <~.DefaultTensorTF>`. Note that the returned
-              QNode can only be used with the machine-learning framework supported
-              by the device; a separate ``interface`` argument should not be passed.
-
-            * ``"reversible"``: Uses a reversible method for computing the gradient.
-              This method is similar to ``"backprop"``, but trades off increased
-              runtime with significantly lower memory usage. Compared to the
-              parameter-shift rule, the reversible method can be faster or slower,
-              depending on the density and location of parametrized gates in a circuit.
-              Only allowed on (simulator) devices with the "reversible" capability,
-              for example :class:`default.qubit <~.DefaultQubit>`.
-
-            * ``"device"``: Queries the device directly for the gradient.
-              Only allowed on devices that provide their own gradient rules.
-
-            * ``"parameter-shift"``: Use the analytic parameter-shift
-              rule for all supported quantum operation arguments, with finite-difference
-              as a fallback.
-
-            * ``"finite-diff"``: Uses numerical finite-differences for all quantum
-              operation arguments.
-
-    Keyword Args:
-        h=1e-7 (float): Step size for the finite difference method.
-        order=1 (int): The order of the finite difference method to use. ``1`` corresponds
-            to forward finite differences, ``2`` to centered finite differences.
-
-    **Example**
-
-    >>> from pennylane.beta.queuing import expval, var, sample, probs
-    >>> from pennylane.beta.tapes import qnode
-    >>> dev = qml.device("default.qubit", wires=1)
-    >>> @qnode(dev)
-    >>> def circuit(x):
-    >>>     qml.RX(x, wires=0)
-    >>>     return expval(qml.PauliZ(0))
-    """
-
-    @lru_cache()
-    def qfunc_decorator(func):
-        """The actual decorator"""
-        qn = QNode(func, device, interface=interface, diff_method=diff_method, **diff_options)
-        return update_wrapper(qn, func)
-
-    return qfunc_decorator
->>>>>>> 07ed2097
+    return qfunc_decorator