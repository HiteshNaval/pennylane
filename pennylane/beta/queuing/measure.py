--- conflicted
+++ resolved
@@ -153,11 +153,7 @@
         if self.obs is None:
             raise NotImplementedError("Cannot expand a measurement process with no observable.")
 
-<<<<<<< HEAD
-        from pennylane.beta.tapes import QuantumTape
-=======
         from pennylane.beta.tapes import QuantumTape  # pylint: disable=import-outside-toplevel
->>>>>>> d7013903
 
         with QuantumTape() as tape:
             self.obs.diagonalizing_gates()
