--- conflicted
+++ resolved
@@ -28,11 +28,7 @@
                                                     ArbitraryStatePreparation)
 from pennylane.templates.state_preparations.mottonen import gray_code
 from pennylane.templates.state_preparations.arbitrary_state_preparation import _state_preparation_pauli_words
-<<<<<<< HEAD
-from pennylane.templates.state_preparations.mottonen import _get_alpha_y, _get_alpha_z
-=======
 from pennylane.templates.state_preparations.mottonen import _get_alpha_y
->>>>>>> 0410be66
 from pennylane.wires import Wires
 
 
