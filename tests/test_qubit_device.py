# Copyright 2018-2020 Xanadu Quantum Technologies Inc.

# Licensed under the Apache License, Version 2.0 (the "License");
# you may not use this file except in compliance with the License.
# You may obtain a copy of the License at

#     http://www.apache.org/licenses/LICENSE-2.0

# Unless required by applicable law or agreed to in writing, software
# distributed under the License is distributed on an "AS IS" BASIS,
# WITHOUT WARRANTIES OR CONDITIONS OF ANY KIND, either express or implied.
# See the License for the specific language governing permissions and
# limitations under the License.
"""
Unit tests for the :mod:`pennylane` :class:`QubitDevice` class.
"""
import pytest
import numpy as np
from random import random

import pennylane as qml
from pennylane import QubitDevice, DeviceError
from pennylane.qnodes import QuantumFunctionError
from pennylane import expval, var, sample
from pennylane.operation import Sample, Variance, Expectation, Probability
from pennylane.circuit_graph import CircuitGraph
from pennylane.variable import Variable
from pennylane.wires import Wires

mock_qubit_device_paulis = ["PauliX", "PauliY", "PauliZ"]
mock_qubit_device_rotations = ["RX", "RY", "RZ"]

# pylint: disable=abstract-class-instantiated, no-self-use, redefined-outer-name, invalid-name


@pytest.fixture(scope="function")
def mock_qubit_device(monkeypatch):
    """ A mock device that mocks most of the methods except for e.g. probability()"""
    with monkeypatch.context() as m:
        m.setattr(QubitDevice, "__abstractmethods__", frozenset())
        m.setattr(QubitDevice, "_capabilities", mock_qubit_device_capabilities)
        m.setattr(QubitDevice, "operations", ["PauliY", "RX", "Rot"])
        m.setattr(QubitDevice, "observables", ["PauliZ"])
        m.setattr(QubitDevice, "short_name", "MockDevice")
        m.setattr(QubitDevice, "expval", lambda self, x: 0)
        m.setattr(QubitDevice, "var", lambda self, x: 0)
        m.setattr(QubitDevice, "sample", lambda self, x: 0)
        m.setattr(QubitDevice, "apply", lambda self, x: None)
        yield QubitDevice()


@pytest.fixture(scope="function")
def mock_qubit_device_extract_stats(monkeypatch):
    """ A mock device that mocks the methods related to statistics (expval, var, sample, probability)"""
    with monkeypatch.context() as m:
        m.setattr(QubitDevice, "__abstractmethods__", frozenset())
        m.setattr(QubitDevice, "_capabilities", mock_qubit_device_capabilities)
        m.setattr(QubitDevice, "operations", ["PauliY", "RX", "Rot"])
        m.setattr(QubitDevice, "observables", ["PauliZ"])
        m.setattr(QubitDevice, "short_name", "MockDevice")
        m.setattr(QubitDevice, "expval", lambda self, x: 0)
        m.setattr(QubitDevice, "var", lambda self, x: 0)
        m.setattr(QubitDevice, "sample", lambda self, x: 0)
        m.setattr(
            QubitDevice, "probability", lambda self, wires=None: 0 if wires is None else wires
        )
        m.setattr(QubitDevice, "apply", lambda self, x: x)
        yield QubitDevice()


@pytest.fixture(scope="function")
def mock_qubit_device_with_original_statistics(monkeypatch):
    """ A mock device that mocks only basis methods and uses the original statistics related methods"""
    with monkeypatch.context() as m:
        m.setattr(QubitDevice, "__abstractmethods__", frozenset())
        m.setattr(QubitDevice, "_capabilities", mock_qubit_device_capabilities)
        m.setattr(QubitDevice, "operations", ["PauliY", "RX", "Rot"])
        m.setattr(QubitDevice, "observables", ["PauliZ"])
        m.setattr(QubitDevice, "short_name", "MockDevice")
        yield QubitDevice()


mock_qubit_device_capabilities = {
    "measurements": "everything",
    "noise_models": ["depolarizing", "bitflip"],
}


@pytest.fixture(scope="function")
def mock_qubit_device_with_paulis_and_methods(monkeypatch):
    """A mock instance of the abstract QubitDevice class that supports Paulis in its capabilities"""
    with monkeypatch.context() as m:
        m.setattr(QubitDevice, "__abstractmethods__", frozenset())
        m.setattr(QubitDevice, "_capabilities", mock_qubit_device_capabilities)
        m.setattr(QubitDevice, "operations", mock_qubit_device_paulis)
        m.setattr(QubitDevice, "observables", mock_qubit_device_paulis)
        m.setattr(QubitDevice, "short_name", "MockDevice")
        m.setattr(QubitDevice, "expval", lambda self, x: 0)
        m.setattr(QubitDevice, "var", lambda self, x: 0)
        m.setattr(QubitDevice, "sample", lambda self, x: 0)
        m.setattr(QubitDevice, "apply", lambda self, x: None)
        yield QubitDevice()

@pytest.fixture(scope="function")
def mock_qubit_device_with_paulis_rotations_and_methods(monkeypatch):
    """A mock instance of the abstract QubitDevice class that supports Paulis in its capabilities"""
    with monkeypatch.context() as m:
        m.setattr(QubitDevice, "__abstractmethods__", frozenset())
        m.setattr(QubitDevice, "_capabilities", mock_qubit_device_capabilities)
        m.setattr(QubitDevice, "operations", mock_qubit_device_paulis + mock_qubit_device_rotations)
        m.setattr(QubitDevice, "observables", mock_qubit_device_paulis)
        m.setattr(QubitDevice, "short_name", "MockDevice")
        m.setattr(QubitDevice, "expval", lambda self, x: 0)
        m.setattr(QubitDevice, "var", lambda self, x: 0)
        m.setattr(QubitDevice, "sample", lambda self, x: 0)
        m.setattr(QubitDevice, "apply", lambda self, x: None)
        yield QubitDevice()

class TestOperations:
    """Tests the logic related to operations"""

    def test_op_queue_accessed_outside_execution_context(self, mock_qubit_device):
        """Tests that a call to op_queue outside the execution context raises the correct error"""

        with pytest.raises(
            ValueError, match="Cannot access the operation queue outside of the execution context!"
        ):
            mock_qubit_device.op_queue

    def test_op_queue_is_filled_during_execution(
        self, mock_qubit_device_with_paulis_and_methods, monkeypatch
    ):
        """Tests that the op_queue is correctly filled when apply is called and that accessing
           op_queue raises no error"""
        queue = [qml.PauliX(wires=0), qml.PauliY(wires=1), qml.PauliZ(wires=2)]

        observables = [qml.expval(qml.PauliZ(0)), qml.var(qml.PauliZ(1)), qml.sample(qml.PauliZ(2))]

        circuit_graph = CircuitGraph(queue + observables, {})

        call_history = []

        with monkeypatch.context() as m:
            m.setattr(QubitDevice, "apply", lambda self, x, **kwargs: call_history.extend(x + kwargs.get('rotations', [])))
            m.setattr(QubitDevice, "analytic_probability", lambda *args: None)
            mock_qubit_device_with_paulis_and_methods.execute(circuit_graph)

        assert call_history == queue

        assert len(call_history) == 3
        assert isinstance(call_history[0], qml.PauliX)
<<<<<<< HEAD
        assert call_history[0].wires == qml.wires.Wires([0])

        assert isinstance(call_history[1], qml.PauliY)
        assert call_history[1].wires == qml.wires.Wires([1])

        assert isinstance(call_history[2], qml.PauliZ)
        assert call_history[2].wires == qml.wires.Wires([2])
=======
        assert call_history[0].wires == Wires([0])

        assert isinstance(call_history[1], qml.PauliY)
        assert call_history[1].wires == Wires([1])

        assert isinstance(call_history[2], qml.PauliZ)
        assert call_history[2].wires == Wires([2])
>>>>>>> e5aad50b

    def test_unsupported_operations_raise_error(self, mock_qubit_device_with_paulis_and_methods):
        """Tests that the operations are properly applied and queued"""
        queue = [qml.PauliX(wires=0), qml.PauliY(wires=1), qml.Hadamard(wires=2)]

        observables = [qml.expval(qml.PauliZ(0)), qml.var(qml.PauliZ(1)), qml.sample(qml.PauliZ(2))]

        circuit_graph = CircuitGraph(queue + observables, {})

        with pytest.raises(DeviceError, match="Gate Hadamard not supported on device"):
            mock_qubit_device_with_paulis_and_methods.execute(circuit_graph)

    numeric_queues = [
                        [
                            qml.RX(0.3, wires=[0])
                        ],
                        [
                            qml.RX(0.3, wires=[0]),
                            qml.RX(0.4, wires=[1]),
                            qml.RX(0.5, wires=[2]),
                        ]
                     ]

    variable = Variable(1)
    symbolic_queue = [
                        [qml.RX(variable, wires=[0])],
                    ]


    observables = [
                    [qml.PauliZ(0)],
                    [qml.PauliX(0)],
                    [qml.PauliY(0)]
                 ]

    @pytest.mark.parametrize("observables", observables)
    @pytest.mark.parametrize("queue", numeric_queues + symbolic_queue)
    def test_passing_keyword_arguments_to_execute(self, mock_qubit_device_with_paulis_rotations_and_methods, monkeypatch, queue, observables):
        """Tests that passing keyword arguments to execute propagates those kwargs to the apply()
        method"""
        circuit_graph = CircuitGraph(queue + observables, {})

        call_history = {}

        with monkeypatch.context() as m:
            m.setattr(QubitDevice, "apply", lambda self, x, **kwargs: call_history.update(kwargs))
            mock_qubit_device_with_paulis_rotations_and_methods.execute(circuit_graph, hash=circuit_graph.hash)

        len(call_history.items()) == 1
        call_history["hash"] = circuit_graph.hash

class TestObservables:
    """Tests the logic related to observables"""

    # pylint: disable=no-self-use, redefined-outer-name

    def test_obs_queue_accessed_outside_execution_context(self, mock_qubit_device):
        """Tests that a call to op_queue outside the execution context raises the correct error"""

        with pytest.raises(
            ValueError,
            match="Cannot access the observable value queue outside of the execution context!",
        ):
            mock_qubit_device.obs_queue

    def test_unsupported_observables_raise_error(self, mock_qubit_device_with_paulis_and_methods):
        """Tests that the operations are properly applied and queued"""
        queue = [qml.PauliX(wires=0), qml.PauliY(wires=1), qml.PauliZ(wires=2)]

        observables = [
            qml.expval(qml.Hadamard(0)),
            qml.var(qml.PauliZ(1)),
            qml.sample(qml.PauliZ(2)),
        ]

        circuit_graph = CircuitGraph(queue + observables, {})

        with pytest.raises(DeviceError, match="Observable Hadamard not supported on device"):
            mock_qubit_device_with_paulis_and_methods.execute(circuit_graph)

    def test_unsupported_observable_return_type_raise_error(
        self, mock_qubit_device_with_paulis_and_methods, monkeypatch
    ):
        """Check that an error is raised if the return type of an observable is unsupported"""

        queue = [qml.PauliX(wires=0)]

        # Make a observable without specifying a return operation upon measuring
        obs = qml.PauliZ(0)
        obs.return_type = "SomeUnsupportedReturnType"
        observables = [obs]

        circuit_graph = CircuitGraph(queue + observables, {})

        with monkeypatch.context() as m:
            m.setattr(QubitDevice, "apply", lambda self, x, **kwargs: None)
            with pytest.raises(
                QuantumFunctionError, match="Unsupported return type specified for observable"
            ):
                mock_qubit_device_with_paulis_and_methods.execute(circuit_graph)


class TestParameters:
    """Test for checking device parameter mappings"""

    def test_parameters_accessed_outside_execution_context(self, mock_qubit_device):
        """Tests that a call to parameters outside the execution context raises the correct error"""

        with pytest.raises(
            ValueError,
            match="Cannot access the free parameter mapping outside of the execution context!",
        ):
            mock_qubit_device.parameters


class TestExtractStatistics:
    """Test the statistics method"""

    @pytest.mark.parametrize("returntype", [Expectation, Variance, Sample, Probability])
    def test_results_created(self, mock_qubit_device_extract_stats, monkeypatch, returntype):
        """Tests that the statistics method simply builds a results list without any side-effects"""

        class SomeObservable(qml.operation.Observable):
            num_params = 0
            num_wires = 1
            par_domain = "F"
            return_type = returntype

        obs = SomeObservable(wires=0)

        with monkeypatch.context() as m:
            results = mock_qubit_device_extract_stats.statistics([obs])

        assert results == [0]

    @pytest.mark.parametrize("returntype", [None])
    def test_results_created(self, mock_qubit_device_extract_stats, monkeypatch, returntype):
        """Tests that the statistics method returns an empty list if the return type is None"""

        class SomeObservable(qml.operation.Observable):
            num_params = 0
            num_wires = 1
            par_domain = "F"
            return_type = returntype

        obs = SomeObservable(wires=0)

        with monkeypatch.context() as m:
            results = mock_qubit_device_extract_stats.statistics([obs])

        assert results == []

    @pytest.mark.parametrize("returntype", ["not None"])
    def test_error_return_type_none(self, mock_qubit_device_extract_stats, monkeypatch, returntype):
        """Tests that the statistics method raises an error if the return type is not well-defined and is not None"""

        assert returntype not in [Expectation, Variance, Sample, Probability, None]

        class SomeObservable(qml.operation.Observable):
            num_params = 0
            num_wires = 1
            par_domain = "F"
            return_type = returntype

        obs = SomeObservable(wires=0)

        with pytest.raises(QuantumFunctionError, match="Unsupported return type"):
            results = mock_qubit_device_extract_stats.statistics([obs])


class TestGenerateSamples:
    """Test the generate_samples method"""

    def test_auxiliary_methods_called_correctly(self, mock_qubit_device, monkeypatch):
        """Tests that the generate_samples method calls on its auxiliary methods correctly"""

        number_of_states = 2 ** mock_qubit_device.num_wires

        with monkeypatch.context() as m:
            # Mock the auxiliary methods such that they return the expected values
            m.setattr(QubitDevice, "sample_basis_states", lambda self, wires, b: wires)
            m.setattr(QubitDevice, "states_to_binary", lambda a, b: (a, b))
            m.setattr(QubitDevice, "analytic_probability", lambda *args: None)
            mock_qubit_device._samples = mock_qubit_device.generate_samples()

        assert mock_qubit_device._samples == (number_of_states, mock_qubit_device.num_wires)


class TestSampleBasisStates:
    """Test the sample_basis_states method"""

    def test_sampling_with_correct_arguments(self, mock_qubit_device, monkeypatch):
        """Tests that the sample_basis_states method samples with the correct arguments"""

        shots = 1000

        number_of_states = 4
        mock_qubit_device.shots = shots
        state_probs = [0.1, 0.2, 0.3, 0.4]

        with monkeypatch.context() as m:
            # Mock the numpy.random.choice method such that it returns the expected values
            m.setattr("numpy.random.choice", lambda x, y, p: (x, y, p))
            res = mock_qubit_device.sample_basis_states(number_of_states, state_probs)

        assert np.array_equal(res[0], np.array([0, 1, 2, 3]))
        assert res[1] == shots
        assert res[2] == state_probs


class TestStatesToBinary:
    """Test the states_to_binary method"""

    def test_correct_conversion_two_states(self, mock_qubit_device):
        """Tests that the sample_basis_states method converts samples to binary correctly"""
        wires = 4
        shots = 10

        number_of_states = 2 ** wires
        basis_states = np.arange(number_of_states)
        samples = np.random.choice(basis_states, shots)

        res = mock_qubit_device.states_to_binary(samples, wires)

        format_smt = "{{:0{}b}}".format(wires)
        expected = np.array([[int(x) for x in list(format_smt.format(i))] for i in samples])

        assert np.all(res == expected)

    test_binary_conversion_data = [
        (np.array([2, 3, 2, 0, 0]), np.array([[1, 0], [1, 1], [1, 0], [0, 0], [0, 0]])),
        (np.array([2, 3, 1, 3, 1]), np.array([[1, 0], [1, 1], [0, 1], [1, 1], [0, 1]])),
        (
            np.array([7, 7, 1, 5, 2]),
            np.array([[1, 1, 1], [1, 1, 1], [0, 0, 1], [1, 0, 1], [0, 1, 0]]),
        ),
    ]

    @pytest.mark.parametrize("samples, binary_states", test_binary_conversion_data)
    def test_correct_conversion(self, mock_qubit_device, samples, binary_states, tol):
        """Tests that the states_to_binary method converts samples to binary correctly"""
        mock_qubit_device.shots = 5
        wires = binary_states.shape[1]
        res = mock_qubit_device.states_to_binary(samples, wires)
        assert np.allclose(res, binary_states, atol=tol, rtol=0)


class TestExpval:
    """Test the expval method"""

    def test_analytic_expval(self, mock_qubit_device_with_original_statistics, monkeypatch):
        """Tests that expval method when the analytic attribute is True

        Additional QubitDevice methods that are mocked:
        -rotate_basis
        -probability
        """
        obs = qml.PauliX(0)
        probs = [0.5, 0.5]

        assert mock_qubit_device_with_original_statistics.analytic

        call_history = []
        with monkeypatch.context() as m:
            m.setattr(QubitDevice, "probability", lambda self, wires=None: probs)
            res = mock_qubit_device_with_original_statistics.expval(obs)

        assert res == (obs.eigvals @ probs).real

    def test_non_analytic_expval(self, mock_qubit_device_with_original_statistics, monkeypatch):
        """Tests that expval method when the analytic attribute is False

        Additional QubitDevice methods that are mocked:
        -rotate_basis
        -sample
        -numpy.mean
        """
        obs = qml.PauliX(0)

        assert mock_qubit_device_with_original_statistics.analytic
        mock_qubit_device_with_original_statistics.analytic = False

        assert not mock_qubit_device_with_original_statistics.analytic

        call_history = []
        with monkeypatch.context() as m:
            m.setattr(QubitDevice, "sample", lambda self, obs: obs)
            m.setattr("numpy.mean", lambda obs: obs)
            res = mock_qubit_device_with_original_statistics.expval(obs)

        assert res == obs


class TestVar:
    """Test the var method"""

    def test_analytic_var(self, mock_qubit_device_with_original_statistics, monkeypatch):
        """Tests that var method when the analytic attribute is True

        Additional QubitDevice methods that are mocked:
        -rotate_basis
        -probability
        """
        obs = qml.PauliX(0)
        probs = [0.5, 0.5]

        assert mock_qubit_device_with_original_statistics.analytic

        call_history = []
        with monkeypatch.context() as m:
            m.setattr(QubitDevice, "probability", lambda self, wires=None: probs)
            res = mock_qubit_device_with_original_statistics.var(obs)

        assert res == (obs.eigvals ** 2) @ probs - (obs.eigvals @ probs).real ** 2

    def test_non_analytic_var(self, mock_qubit_device_with_original_statistics, monkeypatch):
        """Tests that var method when the analytic attribute is False

        Additional QubitDevice methods that are mocked:
        -rotate_basis
        -sample
        -numpy.var
        """
        obs = qml.PauliX(0)

        assert mock_qubit_device_with_original_statistics.analytic
        mock_qubit_device_with_original_statistics.analytic = False

        assert not mock_qubit_device_with_original_statistics.analytic

        call_history = []
        with monkeypatch.context() as m:
            m.setattr(QubitDevice, "sample", lambda self, obs: obs)
            m.setattr("numpy.var", lambda obs: obs)
            res = mock_qubit_device_with_original_statistics.var(obs)

        assert res == obs


class TestSample:
    """Test the sample method"""

    def test_only_ones_minus_ones(
        self, mock_qubit_device_with_original_statistics, monkeypatch, tol
    ):
        """Test that pauli_eigvals_as_samples method only produces -1 and 1 samples"""
        obs = qml.PauliX(0)

        mock_qubit_device_with_original_statistics._samples = np.array([[1, 0], [0, 0]])

        with monkeypatch.context() as m:
            res = mock_qubit_device_with_original_statistics.sample(obs)

        assert np.allclose(res ** 2, 1, atol=tol, rtol=0)

    def test_correct_custom_eigenvalues(
        self, mock_qubit_device_with_original_statistics, monkeypatch, tol
    ):
        """Test that pauli_eigvals_as_samples method only produces samples of eigenvalues"""
        obs = qml.PauliX(0) @ qml.PauliZ(1)

        mock_qubit_device_with_original_statistics._samples = np.array([[1, 0], [0, 0]])

        with monkeypatch.context() as m:
            res = mock_qubit_device_with_original_statistics.sample(obs)

        assert np.array_equal(res, np.array([-1, 1]))


class TestMarginalProb:
    """Test the marginal_prob method"""

    @pytest.mark.parametrize(
        "wires, inactive_wires",
        [
            ([0], [1, 2]),
            ([1], [0, 2]),
            ([2], [0, 1]),
            ([0, 1], [2]),
            ([0, 2], [1]),
            ([1, 2], [0]),
            ([0, 1, 2], []),
        ],
    )
    def test_correct_arguments_for_marginals(
        self, mock_qubit_device_with_original_statistics, monkeypatch, wires, inactive_wires, tol
    ):
        """Test that the correct arguments are passed to the marginal_prob method"""

        mock_qubit_device_with_original_statistics.num_wires = 3

        # Generate probabilities
        probs = np.array([random() for i in range(2 ** 3)])
        probs /= sum(probs)

        def apply_over_axes_mock(x, y, p):
            arguments_apply_over_axes.append((y, p))
            return np.zeros([2 ** len(wires)])

        arguments_apply_over_axes = []
        with monkeypatch.context() as m:
            m.setattr("numpy.apply_over_axes", apply_over_axes_mock)
            res = mock_qubit_device_with_original_statistics.marginal_prob(probs, wires=wires)

        assert np.array_equal(arguments_apply_over_axes[0][0].flatten(), probs)
        assert np.array_equal(arguments_apply_over_axes[0][1], inactive_wires)

    marginal_test_data = [
        (np.array([0.1, 0.2, 0.3, 0.4]), np.array([0.4, 0.6]), [1]),
        (np.array([0.1, 0.2, 0.3, 0.4]), np.array([0.3, 0.7]), [0]),
        (
            np.array(
                [
                    0.17794671,
                    0.06184147,
                    0.21909549,
                    0.04932204,
                    0.19595214,
                    0.19176834,
                    0.08495311,
                    0.0191207,
                ]
            ),
            np.array([0.3970422, 0.28090525, 0.11116351, 0.21088904]),
            [2, 0],
        ),
    ]

    @pytest.mark.parametrize("probs, marginals, wires", marginal_test_data)
    def test_correct_marginals_returned(
        self, mock_qubit_device_with_original_statistics, probs, marginals, wires, tol
    ):
        """Test that the correct marginals are returned by the marginal_prob method"""
        mock_qubit_device_with_original_statistics.num_wires = int(np.log2(len(probs)))
        res = mock_qubit_device_with_original_statistics.marginal_prob(probs, wires=wires)
        assert np.allclose(res, marginals, atol=tol, rtol=0)

    @pytest.mark.parametrize("probs, marginals, wires", marginal_test_data)
    def test_correct_marginals_returned_wires_none(
        self, mock_qubit_device_with_original_statistics, probs, marginals, wires, tol
    ):
        """Test that passing wires=None simply returns the original probability."""
        num_wires = int(np.log2(len(probs)))
        mock_qubit_device_with_original_statistics.num_wires = num_wires

        res = mock_qubit_device_with_original_statistics.marginal_prob(probs, wires=None)
        assert np.allclose(res, probs, atol=tol, rtol=0)


class TestActiveWires:
    """Test that the active_wires static method works as required."""

    def test_active_wires_from_queue(self, mock_qubit_device):
        queue = [
            qml.CNOT(wires=[0, 2]),
            qml.RX(0.2, wires=0),
            qml.expval(qml.PauliX(wires=5))
        ]

        res = mock_qubit_device.active_wires(queue)
        assert res == {0, 2, 5}<|MERGE_RESOLUTION|>--- conflicted
+++ resolved
@@ -149,15 +149,6 @@
 
         assert len(call_history) == 3
         assert isinstance(call_history[0], qml.PauliX)
-<<<<<<< HEAD
-        assert call_history[0].wires == qml.wires.Wires([0])
-
-        assert isinstance(call_history[1], qml.PauliY)
-        assert call_history[1].wires == qml.wires.Wires([1])
-
-        assert isinstance(call_history[2], qml.PauliZ)
-        assert call_history[2].wires == qml.wires.Wires([2])
-=======
         assert call_history[0].wires == Wires([0])
 
         assert isinstance(call_history[1], qml.PauliY)
@@ -165,7 +156,6 @@
 
         assert isinstance(call_history[2], qml.PauliZ)
         assert call_history[2].wires == Wires([2])
->>>>>>> e5aad50b
 
     def test_unsupported_operations_raise_error(self, mock_qubit_device_with_paulis_and_methods):
         """Tests that the operations are properly applied and queued"""
