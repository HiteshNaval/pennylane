# Copyright 2018-2020 Xanadu Quantum Technologies Inc.

# Licensed under the Apache License, Version 2.0 (the "License");
# you may not use this file except in compliance with the License.
# You may obtain a copy of the License at

#     http://www.apache.org/licenses/LICENSE-2.0

# Unless required by applicable law or agreed to in writing, software
# distributed under the License is distributed on an "AS IS" BASIS,
# WITHOUT WARRANTIES OR CONDITIONS OF ANY KIND, either express or implied.
# See the License for the specific language governing permissions and
# limitations under the License.
"""
Unit tests for the available built-in discrete-variable quantum operations.
"""
import pytest
import functools
import numpy as np
from numpy.linalg import multi_dot

import pennylane as qml
from pennylane.wires import Wires

from gate_data import I, X, Y, Z, H, CNOT, SWAP, CZ, S, T, CSWAP, Toffoli


# Standard observables, their matrix representation, and eigenvlaues
OBSERVABLES = [
    (qml.PauliX, X, [1, -1]),
    (qml.PauliY, Y, [1, -1]),
    (qml.PauliZ, Z, [1, -1]),
    (qml.Hadamard, H, [1, -1]),
    (qml.Identity, I, [1, 1]),
]

# Hermitian matrices, their corresponding eigenvalues and eigenvectors.
EIGVALS_TEST_DATA = [
    (np.array([[1, 0], [0, 1]]), np.array([1.0, 1.0]), np.array([[1.0, 0.0], [0.0, 1.0]])),
    (
        np.array([[0, 1], [1, 0]]),
        np.array([-1.0, 1.0]),
        np.array([[-0.70710678, 0.70710678], [0.70710678, 0.70710678]]),
    ),
    (
        np.array([[0, -1j], [1j, 0]]),
        np.array([-1.0, 1.0]),
        np.array(
            [[-0.70710678 + 0.0j, -0.70710678 + 0.0j], [0.0 + 0.70710678j, 0.0 - 0.70710678j]]
        ),
    ),
    (np.array([[1, 0], [0, -1]]), np.array([-1.0, 1.0]), np.array([[0.0, 1.0], [1.0, 0.0]])),
    (
        1 / np.sqrt(2) * np.array([[1, 1], [1, -1]]),
        np.array([-1.0, 1.0]),
        np.array([[0.38268343, -0.92387953], [-0.92387953, -0.38268343]]),
    ),
]

EIGVALS_TEST_DATA_MULTI_WIRES = [functools.reduce(np.kron, [Y, I, Z])]


@pytest.mark.usefixtures("tear_down_hermitian")
class TestObservables:
    """Tests for observables"""

    @pytest.mark.parametrize("obs, mat, eigs", OBSERVABLES)
    def test_diagonalization(self, obs, mat, eigs, tol):
        """Test the method transforms standard observables into the Z-gate."""
        ob = obs(wires=0)
        A = ob.matrix

        diag_gates = ob.diagonalizing_gates()
        U = np.eye(2)

        if diag_gates:
            mats = [i.matrix for i in diag_gates]
            # Need to revert the order in which the matrices are applied such that they adhere to the order
            # of matrix multiplication
            # E.g. for PauliY: [PauliZ(wires=self.wires), S(wires=self.wires), Hadamard(wires=self.wires)]
            # becomes Hadamard @ S @ PauliZ, where @ stands for matrix multiplication
            mats = mats[::-1]
            U = multi_dot([np.eye(2)] + mats)

        res = U @ A @ U.conj().T
        expected = np.diag(eigs)
        assert np.allclose(res, expected, atol=tol, rtol=0)

    @pytest.mark.parametrize("obs, mat, eigs", OBSERVABLES)
    def test_eigvals(self, obs, mat, eigs, tol):
        """Test eigenvalues of standard observables are correct"""
        obs = obs(wires=0)
        res = obs.eigvals
        assert np.allclose(res, eigs, atol=tol, rtol=0)

    @pytest.mark.parametrize("obs, mat, eigs", OBSERVABLES)
    def test_matrices(self, obs, mat, eigs, tol):
        """Test matrices of standard observables are correct"""
        obs = obs(wires=0)
        res = obs.matrix
        assert np.allclose(res, mat, atol=tol, rtol=0)

    @pytest.mark.parametrize("observable, eigvals, eigvecs", EIGVALS_TEST_DATA)
    def test_hermitian_eigegendecomposition_single_wire(self, observable, eigvals, eigvecs, tol):
        """Tests that the eigendecomposition property of the Hermitian class returns the correct results
        for a single wire."""

        eigendecomp = qml.Hermitian(observable, wires=0).eigendecomposition
        assert np.allclose(eigendecomp["eigval"], eigvals, atol=tol, rtol=0)
        assert np.allclose(eigendecomp["eigvec"], eigvecs, atol=tol, rtol=0)

        key = tuple(observable.flatten().tolist())
        assert np.allclose(qml.Hermitian._eigs[key]["eigval"], eigvals, atol=tol, rtol=0)
        assert np.allclose(qml.Hermitian._eigs[key]["eigvec"], eigvecs, atol=tol, rtol=0)
        assert len(qml.Hermitian._eigs) == 1

    @pytest.mark.parametrize("observable", EIGVALS_TEST_DATA_MULTI_WIRES)
    def test_hermitian_eigegendecomposition_multiple_wires(self, observable, tol):
        """Tests that the eigendecomposition property of the Hermitian class returns the correct results
        for multiple wires."""

        num_wires = int(np.log2(len(observable)))
        eigendecomp = qml.Hermitian(observable, wires=list(range(num_wires))).eigendecomposition

        eigvals, eigvecs = np.linalg.eigh(observable)

        assert np.allclose(eigendecomp["eigval"], eigvals, atol=tol, rtol=0)
        assert np.allclose(eigendecomp["eigvec"], eigvecs, atol=tol, rtol=0)

        key = tuple(observable.flatten().tolist())
        assert np.allclose(qml.Hermitian._eigs[key]["eigval"], eigvals, atol=tol, rtol=0)
        assert np.allclose(qml.Hermitian._eigs[key]["eigvec"], eigvecs, atol=tol, rtol=0)
        assert len(qml.Hermitian._eigs) == 1

    @pytest.mark.parametrize("obs1", EIGVALS_TEST_DATA)
    @pytest.mark.parametrize("obs2", EIGVALS_TEST_DATA)
    def test_hermitian_eigvals_eigvecs_two_different_observables(self, obs1, obs2, tol):
        """Tests that the eigvals method of the Hermitian class returns the correct results
        for two observables."""
        if np.all(obs1[0] == obs2[0]):
            pytest.skip("Test only runs for pairs of differing observable")

        observable_1 = obs1[0]
        observable_1_eigvals = obs1[1]
        observable_1_eigvecs = obs1[2]

        key = tuple(observable_1.flatten().tolist())

        qml.Hermitian(observable_1, 0).eigvals
        assert np.allclose(
            qml.Hermitian._eigs[key]["eigval"], observable_1_eigvals, atol=tol, rtol=0
        )
        assert np.allclose(
            qml.Hermitian._eigs[key]["eigvec"], observable_1_eigvecs, atol=tol, rtol=0
        )
        assert len(qml.Hermitian._eigs) == 1

        observable_2 = obs2[0]
        observable_2_eigvals = obs2[1]
        observable_2_eigvecs = obs2[2]

        key_2 = tuple(observable_2.flatten().tolist())

        qml.Hermitian(observable_2, 0).eigvals
        assert np.allclose(
            qml.Hermitian._eigs[key_2]["eigval"], observable_2_eigvals, atol=tol, rtol=0
        )
        assert np.allclose(
            qml.Hermitian._eigs[key_2]["eigvec"], observable_2_eigvecs, atol=tol, rtol=0
        )
        assert len(qml.Hermitian._eigs) == 2

    @pytest.mark.parametrize("observable, eigvals, eigvecs", EIGVALS_TEST_DATA)
    def test_hermitian_eigvals_eigvecs_same_observable_twice(
        self, observable, eigvals, eigvecs, tol
    ):
        """Tests that the eigvals method of the Hermitian class keeps the same dictionary entries upon multiple calls."""
        key = tuple(observable.flatten().tolist())

        qml.Hermitian(observable, 0).eigvals
        assert np.allclose(qml.Hermitian._eigs[key]["eigval"], eigvals, atol=tol, rtol=0)
        assert np.allclose(qml.Hermitian._eigs[key]["eigvec"], eigvecs, atol=tol, rtol=0)
        assert len(qml.Hermitian._eigs) == 1

        qml.Hermitian(observable, 0).eigvals
        assert np.allclose(qml.Hermitian._eigs[key]["eigval"], eigvals, atol=tol, rtol=0)
        assert np.allclose(qml.Hermitian._eigs[key]["eigvec"], eigvecs, atol=tol, rtol=0)
        assert len(qml.Hermitian._eigs) == 1

    @pytest.mark.parametrize("observable, eigvals, eigvecs", EIGVALS_TEST_DATA)
    def test_hermitian_diagonalizing_gates(self, observable, eigvals, eigvecs, tol):
        """Tests that the diagonalizing_gates method of the Hermitian class returns the correct results."""
        qubit_unitary = qml.Hermitian(observable, wires=[0]).diagonalizing_gates()

        key = tuple(observable.flatten().tolist())
        assert np.allclose(qml.Hermitian._eigs[key]["eigval"], eigvals, atol=tol, rtol=0)
        assert np.allclose(qml.Hermitian._eigs[key]["eigvec"], eigvecs, atol=tol, rtol=0)

        assert np.allclose(qubit_unitary[0].data, eigvecs.conj().T, atol=tol, rtol=0)
        assert len(qml.Hermitian._eigs) == 1

    @pytest.mark.parametrize("obs1", EIGVALS_TEST_DATA)
    @pytest.mark.parametrize("obs2", EIGVALS_TEST_DATA)
    def test_hermitian_diagonalizing_gates_two_different_observables(self, obs1, obs2, tol):
        """Tests that the diagonalizing_gates method of the Hermitian class returns the correct results
           for two observables."""
        if np.all(obs1[0] == obs2[0]):
            pytest.skip("Test only runs for pairs of differing observable")

        observable_1 = obs1[0]
        observable_1_eigvals = obs1[1]
        observable_1_eigvecs = obs1[2]

        qubit_unitary = qml.Hermitian(observable_1, wires=[0]).diagonalizing_gates()

        key = tuple(observable_1.flatten().tolist())
        assert np.allclose(
            qml.Hermitian._eigs[key]["eigval"], observable_1_eigvals, atol=tol, rtol=0
        )
        assert np.allclose(
            qml.Hermitian._eigs[key]["eigvec"], observable_1_eigvecs, atol=tol, rtol=0
        )

        assert np.allclose(qubit_unitary[0].data, observable_1_eigvecs.conj().T, atol=tol, rtol=0)
        assert len(qml.Hermitian._eigs) == 1

        observable_2 = obs2[0]
        observable_2_eigvals = obs2[1]
        observable_2_eigvecs = obs2[2]

        qubit_unitary_2 = qml.Hermitian(observable_2, wires=[0]).diagonalizing_gates()

        key = tuple(observable_2.flatten().tolist())
        assert np.allclose(
            qml.Hermitian._eigs[key]["eigval"], observable_2_eigvals, atol=tol, rtol=0
        )
        assert np.allclose(
            qml.Hermitian._eigs[key]["eigvec"], observable_2_eigvecs, atol=tol, rtol=0
        )

        assert np.allclose(
            qubit_unitary_2[0].data, observable_2_eigvecs.conj().T, atol=tol, rtol=0
        )
        assert len(qml.Hermitian._eigs) == 2

    @pytest.mark.parametrize("observable, eigvals, eigvecs", EIGVALS_TEST_DATA)
    def test_hermitian_diagonalizing_gatesi_same_observable_twice(
        self, observable, eigvals, eigvecs, tol
    ):
        """Tests that the diagonalizing_gates method of the Hermitian class keeps the same dictionary entries upon multiple calls."""
        qubit_unitary = qml.Hermitian(observable, wires=[0]).diagonalizing_gates()

        key = tuple(observable.flatten().tolist())
        assert np.allclose(qml.Hermitian._eigs[key]["eigval"], eigvals, atol=tol, rtol=0)
        assert np.allclose(qml.Hermitian._eigs[key]["eigvec"], eigvecs, atol=tol, rtol=0)

        assert np.allclose(qubit_unitary[0].data, eigvecs.conj().T, atol=tol, rtol=0)
        assert len(qml.Hermitian._eigs) == 1

        qubit_unitary = qml.Hermitian(observable, wires=[0]).diagonalizing_gates()

        key = tuple(observable.flatten().tolist())
        assert np.allclose(qml.Hermitian._eigs[key]["eigval"], eigvals, atol=tol, rtol=0)
        assert np.allclose(qml.Hermitian._eigs[key]["eigvec"], eigvecs, atol=tol, rtol=0)

        assert np.allclose(qubit_unitary[0].data, eigvecs.conj().T, atol=tol, rtol=0)
        assert len(qml.Hermitian._eigs) == 1

    @pytest.mark.parametrize("observable, eigvals, eigvecs", EIGVALS_TEST_DATA)
    def test_hermitian_diagonalizing_gates_integration(self, observable, eigvals, eigvecs, tol):
        """Tests that the diagonalizing_gates method of the Hermitian class
        diagonalizes the given observable."""
        tensor_obs = np.kron(observable, observable)
        eigvals = np.kron(eigvals, eigvals)

        diag_gates = qml.Hermitian(tensor_obs, wires=[0, 1]).diagonalizing_gates()

        assert len(diag_gates) == 1

        U = diag_gates[0].parameters[0]
        x = U @ tensor_obs @ U.conj().T
        assert np.allclose(np.diag(np.sort(eigvals)), x, atol=tol, rtol=0)

    def test_hermitian_matrix(self, tol):
        """Test that the hermitian matrix method produces the correct output."""
        H = np.array([[1, 1], [1, -1]]) / np.sqrt(2)
        out = qml.Hermitian(H, wires=0).matrix

        # verify output type
        assert isinstance(out, np.ndarray)

        # verify equivalent to input state
        assert np.allclose(out, H, atol=tol, rtol=0)

    def test_hermitian_exceptions(self):
        """Tests that the hermitian matrix method raises the proper errors."""
        H = np.array([[1, 1], [1, -1]]) / np.sqrt(2)

        # test non-square matrix
        with pytest.raises(ValueError, match="must be a square matrix"):
            qml.Hermitian(H[1:], wires=0).matrix

        # test non-Hermitian matrix
        H2 = H.copy()
        H2[0, 1] = 2
        with pytest.raises(ValueError, match="must be Hermitian"):
            qml.Hermitian(H2, wires=0).matrix


# Non-parametrized operations and their matrix representation
NON_PARAMETRIZED_OPERATIONS = [
    (qml.CNOT, CNOT),
    (qml.SWAP, SWAP),
    (qml.CZ, CZ),
    (qml.S, S),
    (qml.T, T),
    (qml.CSWAP, CSWAP),
    (qml.Toffoli, Toffoli),
]


class TestOperations:
    """Tests for the operations"""

    @pytest.mark.parametrize("ops, mat", NON_PARAMETRIZED_OPERATIONS)
    def test_matrices(self, ops, mat, tol):
        """Test matrices of non-parametrized operations are correct"""
        op = ops(wires=range(ops.num_wires))
        res = op.matrix
        assert np.allclose(res, mat, atol=tol, rtol=0)

    def test_x_decomposition(self, tol):
        """Tests that the decomposition of the PauliX is correct"""
        op = qml.PauliX(wires=0)
        res = op.decomposition(0)

        assert len(res) == 3

        assert res[0].name == "PhaseShift"
<<<<<<< HEAD
        assert res[0].wires == qml.wires.Wires([0])
        assert res[0].params[0] == np.pi / 2
        
        assert res[1].name == "RX"
        assert res[1].wires == qml.wires.Wires([0])
        assert res[1].params[0] == np.pi
        
        assert res[2].name == "PhaseShift"
        assert res[2].wires == qml.wires.Wires([0])
        assert res[2].params[0] == np.pi / 2
=======
        assert res[0].wires == [0]  #qml.wires.Wires([0])
        assert res[0].data[0] == np.pi / 2

        assert res[1].name == "RX"
        assert res[1].wires == [0]  #qml.wires.Wires([0])
        assert res[1].data[0] == np.pi

        assert res[2].name == "PhaseShift"
        assert res[2].wires == [0]  #qml.wires.Wires([0])
        assert res[2].data[0] == np.pi / 2
>>>>>>> f7eccce5

        decomposed_matrix = np.linalg.multi_dot([i.matrix for i in reversed(res)])
        assert np.allclose(decomposed_matrix, op.matrix, atol=tol, rtol=0)

    def test_y_decomposition(self, tol):
        """Tests that the decomposition of the PauliY is correct"""
        op = qml.PauliY(wires=0)
        res = op.decomposition(0)

        assert len(res) == 3

        assert res[0].name == "PhaseShift"
<<<<<<< HEAD
        assert res[0].wires == qml.wires.Wires([0])
        assert res[0].params[0] == np.pi / 2
        
        assert res[1].name == "RY"
        assert res[1].wires == qml.wires.Wires([0])
        assert res[1].params[0] == np.pi
        
        assert res[2].name == "PhaseShift"
        assert res[2].wires == qml.wires.Wires([0])
        assert res[2].params[0] == np.pi / 2
        
=======
        assert res[0].wires == [0]  #qml.wires.Wires([0])
        assert res[0].data[0] == np.pi / 2

        assert res[1].name == "RY"
        assert res[1].wires == [0]  #qml.wires.Wires([0])
        assert res[1].data[0] == np.pi

        assert res[2].name == "PhaseShift"
        assert res[2].wires == [0]  #qml.wires.Wires([0])
        assert res[2].data[0] == np.pi / 2

>>>>>>> f7eccce5
        decomposed_matrix = np.linalg.multi_dot([i.matrix for i in reversed(res)])
        assert np.allclose(decomposed_matrix, op.matrix, atol=tol, rtol=0)

    def test_z_decomposition(self, tol):
        """Tests that the decomposition of the PauliZ is correct"""
        op = qml.PauliZ(wires=0)
        res = op.decomposition(0)

        assert len(res) == 1

        assert res[0].name == "PhaseShift"
<<<<<<< HEAD
        assert res[0].wires == qml.wires.Wires([0])
        assert res[0].params[0] == np.pi
        
=======
        assert res[0].wires == [0]  #qml.wires.Wires([0])
        assert res[0].data[0] == np.pi

>>>>>>> f7eccce5
        decomposed_matrix = res[0].matrix
        assert np.allclose(decomposed_matrix, op.matrix, atol=tol, rtol=0)

    def test_s_decomposition(self, tol):
        """Tests that the decomposition of the S gate is correct"""
        op = qml.S(wires=0)
        res = op.decomposition(0)

        assert len(res) == 1

        assert res[0].name == "PhaseShift"
<<<<<<< HEAD
        assert res[0].wires == qml.wires.Wires([0])
        assert res[0].params[0] == np.pi / 2
        
=======
        assert res[0].wires == [0]  #qml.wires.Wires([0])
        assert res[0].data[0] == np.pi / 2

>>>>>>> f7eccce5
        decomposed_matrix = res[0].matrix
        assert np.allclose(decomposed_matrix, op.matrix, atol=tol, rtol=0)

    def test_t_decomposition(self, tol):
        """Tests that the decomposition of the T gate is correct"""
        op = qml.T(wires=0)
        res = op.decomposition(0)

        assert len(res) == 1

        assert res[0].name == "PhaseShift"
<<<<<<< HEAD
        assert res[0].wires == qml.wires.Wires([0])
        assert res[0].params[0] == np.pi / 4
        
=======
        assert res[0].wires == [0]  #qml.wires.Wires([0])
        assert res[0].data[0] == np.pi / 4

>>>>>>> f7eccce5
        decomposed_matrix = res[0].matrix
        assert np.allclose(decomposed_matrix, op.matrix, atol=tol, rtol=0)

    def test_hadamard_decomposition(self, tol):
        """Tests that the decomposition of the Hadamard gate is correct"""
        op = qml.Hadamard(wires=0)
        res = op.decomposition(0)

        assert len(res) == 3

        assert res[0].name == "PhaseShift"
<<<<<<< HEAD
        assert res[0].wires == qml.wires.Wires([0])
        assert res[0].params[0] == np.pi / 2

        assert res[1].name == "RX"
        assert res[1].wires == qml.wires.Wires([0])
        assert res[0].params[0] == np.pi / 2
        
        assert res[2].name == "PhaseShift"
        assert res[2].wires == qml.wires.Wires([0])
        assert res[0].params[0] == np.pi / 2
        
=======
        assert res[0].wires == [0]  #qml.wires.Wires([0])
        assert res[0].data[0] == np.pi / 2

        assert res[1].name == "RX"
        assert res[1].wires == [0]  #qml.wires.Wires([0])
        assert res[0].data[0] == np.pi / 2

        assert res[2].name == "PhaseShift"
        assert res[2].wires == [0]  #qml.wires.Wires([0])
        assert res[0].data[0] == np.pi / 2

>>>>>>> f7eccce5
        decomposed_matrix = np.linalg.multi_dot([i.matrix for i in reversed(res)])
        assert np.allclose(decomposed_matrix, op.matrix, atol=tol, rtol=0)

    def test_phase_decomposition(self, tol):
        """Tests that the decomposition of the Phase gate is correct"""
        phi = 0.3
        op = qml.PhaseShift(phi, wires=0)
        res = op.decomposition(phi, 0)

        assert len(res) == 1

        assert res[0].name == "RZ"
<<<<<<< HEAD
        assert res[0].wires == qml.wires.Wires([0])
        assert res[0].params[0] == 0.3
        
=======
        assert res[0].wires == [0]  #qml.wires.Wires([0])
        assert res[0].data[0] == 0.3

>>>>>>> f7eccce5
        decomposed_matrix = res[0].matrix
        global_phase = (decomposed_matrix[op.matrix != 0] / op.matrix[op.matrix != 0])[0]

        assert np.allclose(decomposed_matrix, global_phase * op.matrix, atol=tol, rtol=0)

    def test_phase_shift(self, tol):
        """Test phase shift is correct"""

        # test identity for theta=0
        assert np.allclose(qml.PhaseShift._matrix(0), np.identity(2), atol=tol, rtol=0)
        assert np.allclose(qml.U1._matrix(0), np.identity(2), atol=tol, rtol=0)

        # test arbitrary phase shift
        phi = 0.5432
        expected = np.array([[1, 0], [0, np.exp(1j * phi)]])
        assert np.allclose(qml.PhaseShift._matrix(phi), expected, atol=tol, rtol=0)
        assert np.allclose(qml.U1._matrix(phi), expected, atol=tol, rtol=0)

    def test_x_rotation(self, tol):
        """Test x rotation is correct"""

        # test identity for theta=0
        assert np.allclose(qml.RX._matrix(0), np.identity(2), atol=tol, rtol=0)

        # test identity for theta=pi/2
        expected = np.array([[1, -1j], [-1j, 1]]) / np.sqrt(2)
        assert np.allclose(qml.RX._matrix(np.pi / 2), expected, atol=tol, rtol=0)

        # test identity for theta=pi
        expected = -1j * np.array([[0, 1], [1, 0]])
        assert np.allclose(qml.RX._matrix(np.pi), expected, atol=tol, rtol=0)

    def test_y_rotation(self, tol):
        """Test y rotation is correct"""

        # test identity for theta=0
        assert np.allclose(qml.RY._matrix(0), np.identity(2), atol=tol, rtol=0)

        # test identity for theta=pi/2
        expected = np.array([[1, -1], [1, 1]]) / np.sqrt(2)
        assert np.allclose(qml.RY._matrix(np.pi / 2), expected, atol=tol, rtol=0)

        # test identity for theta=pi
        expected = np.array([[0, -1], [1, 0]])
        assert np.allclose(qml.RY._matrix(np.pi), expected, atol=tol, rtol=0)

    def test_z_rotation(self, tol):
        """Test z rotation is correct"""

        # test identity for theta=0
        assert np.allclose(qml.RZ._matrix(0), np.identity(2), atol=tol, rtol=0)

        # test identity for theta=pi/2
        expected = np.diag(np.exp([-1j * np.pi / 4, 1j * np.pi / 4]))
        assert np.allclose(qml.RZ._matrix(np.pi / 2), expected, atol=tol, rtol=0)

        # test identity for theta=pi
        assert np.allclose(qml.RZ._matrix(np.pi), -1j * Z, atol=tol, rtol=0)

    def test_arbitrary_rotation(self, tol):
        """Test arbitrary single qubit rotation is correct"""

        # test identity for phi,theta,omega=0
        assert np.allclose(qml.Rot._matrix(0, 0, 0), np.identity(2), atol=tol, rtol=0)

        # expected result
        def arbitrary_rotation(x, y, z):
            """arbitrary single qubit rotation"""
            c = np.cos(y / 2)
            s = np.sin(y / 2)
            return np.array(
                [
                    [np.exp(-0.5j * (x + z)) * c, -np.exp(0.5j * (x - z)) * s],
                    [np.exp(-0.5j * (x - z)) * s, np.exp(0.5j * (x + z)) * c],
                ]
            )

        a, b, c = 0.432, -0.152, 0.9234
        assert np.allclose(qml.Rot._matrix(a, b, c), arbitrary_rotation(a, b, c), atol=tol, rtol=0)

    def test_C_x_rotation(self, tol):
        """Test controlled x rotation is correct"""

        # test identity for theta=0
        assert np.allclose(qml.CRX._matrix(0), np.identity(4), atol=tol, rtol=0)

        # test identity for theta=pi/2
        expected = np.array(
            [
                [1, 0, 0, 0],
                [0, 1, 0, 0],
                [0, 0, 1 / np.sqrt(2), -1j / np.sqrt(2)],
                [0, 0, -1j / np.sqrt(2), 1 / np.sqrt(2)],
            ]
        )
        assert np.allclose(qml.CRX._matrix(np.pi / 2), expected, atol=tol, rtol=0)

        # test identity for theta=pi
        expected = np.array([[1, 0, 0, 0], [0, 1, 0, 0], [0, 0, 0, -1j], [0, 0, -1j, 0]])
        assert np.allclose(qml.CRX._matrix(np.pi), expected, atol=tol, rtol=0)

    def test_C_y_rotation(self, tol):
        """Test controlled y rotation is correct"""

        # test identity for theta=0
        assert np.allclose(qml.CRY._matrix(0), np.identity(4), atol=tol, rtol=0)

        # test identity for theta=pi/2
        expected = np.array(
            [
                [1, 0, 0, 0],
                [0, 1, 0, 0],
                [0, 0, 1 / np.sqrt(2), -1 / np.sqrt(2)],
                [0, 0, 1 / np.sqrt(2), 1 / np.sqrt(2)],
            ]
        )
        assert np.allclose(qml.CRY._matrix(np.pi / 2), expected, atol=tol, rtol=0)

        # test identity for theta=pi
        expected = np.array([[1, 0, 0, 0], [0, 1, 0, 0], [0, 0, 0, -1], [0, 0, 1, 0]])
        assert np.allclose(qml.CRY._matrix(np.pi), expected, atol=tol, rtol=0)

    def test_C_z_rotation(self, tol):
        """Test controlled z rotation is correct"""

        # test identity for theta=0
        assert np.allclose(qml.CRZ._matrix(0), np.identity(4), atol=tol, rtol=0)

        # test identity for theta=pi/2
        expected = np.array(
            [
                [1, 0, 0, 0],
                [0, 1, 0, 0],
                [0, 0, np.exp(-1j * np.pi / 4), 0],
                [0, 0, 0, np.exp(1j * np.pi / 4)],
            ]
        )
        assert np.allclose(qml.CRZ._matrix(np.pi / 2), expected, atol=tol, rtol=0)

        # test identity for theta=pi
        expected = np.array([[1, 0, 0, 0], [0, 1, 0, 0], [0, 0, -1j, 0], [0, 0, 0, 1j]])
        assert np.allclose(qml.CRZ._matrix(np.pi), expected, atol=tol, rtol=0)

    def test_controlled_arbitrary_rotation(self, tol):
        """Test controlled arbitrary rotation is correct"""

        # test identity for phi,theta,omega=0
        assert np.allclose(qml.CRot._matrix(0, 0, 0), np.identity(4), atol=tol, rtol=0)

        # test identity for phi,theta,omega=pi
        expected = np.array([[1, 0, 0, 0], [0, 1, 0, 0], [0, 0, 0, -1], [0, 0, 1, 0]])
        assert np.allclose(qml.CRot._matrix(np.pi, np.pi, np.pi), expected, atol=tol, rtol=0)

        def arbitrary_Crotation(x, y, z):
            """controlled arbitrary single qubit rotation"""
            c = np.cos(y / 2)
            s = np.sin(y / 2)
            return np.array(
                [
                    [1, 0, 0, 0],
                    [0, 1, 0, 0],
                    [0, 0, np.exp(-0.5j * (x + z)) * c, -np.exp(0.5j * (x - z)) * s],
                    [0, 0, np.exp(-0.5j * (x - z)) * s, np.exp(0.5j * (x + z)) * c],
                ]
            )

        a, b, c = 0.432, -0.152, 0.9234
        assert np.allclose(
            qml.CRot._matrix(a, b, c), arbitrary_Crotation(a, b, c), atol=tol, rtol=0
        )

    def test_U2_gate(self, tol):
        """Test U2 gate matrix matches the documentation"""
        phi = 0.432
        lam = -0.12
        res = qml.U2._matrix(phi, lam)
        expected = np.array(
            [[1, -np.exp(1j * lam)], [np.exp(1j * phi), np.exp(1j * (phi + lam))]]
        ) / np.sqrt(2)
        assert np.allclose(res, expected, atol=tol, rtol=0)

    def test_U3_gate(self, tol):
        """Test U3 gate matrix matches the documentation"""
        theta = 0.65
        phi = 0.432
        lam = -0.12

        res = qml.U3._matrix(theta, phi, lam)
        expected = np.array(
            [
                [np.cos(theta / 2), -np.exp(1j * lam) * np.sin(theta / 2)],
                [
                    np.exp(1j * phi) * np.sin(theta / 2),
                    np.exp(1j * (phi + lam)) * np.cos(theta / 2),
                ],
            ]
        )

        assert np.allclose(res, expected, atol=tol, rtol=0)

    def test_qubit_unitary(self, tol):
        """Test that the unitary operator produces the correct output."""
        U = np.array([[1, 1], [1, -1]]) / np.sqrt(2)
        out = qml.QubitUnitary(U, wires=0).matrix

        # verify output type
        assert isinstance(out, np.ndarray)

        # verify equivalent to input state
        assert np.allclose(out, U, atol=tol, rtol=0)

    def test_qubit_unitary_exceptions(self):
        """Tests that the unitary operator raises the proper errors."""
        U = np.array([[1, 1], [1, -1]]) / np.sqrt(2)

        # test non-square matrix
        with pytest.raises(ValueError, match="must be a square matrix"):
            qml.QubitUnitary(U[1:], wires=0).matrix

        # test non-unitary matrix
        U3 = U.copy()
        U3[0, 0] += 0.5
        with pytest.raises(ValueError, match="must be unitary"):
            qml.QubitUnitary(U3, wires=0).matrix


PAULI_ROT_PARAMETRIC_MATRIX_TEST_DATA = [
    (
        "XY",
        lambda theta: np.array(
            [
                [np.cos(theta / 2), 0, 0, -np.sin(theta / 2)],
                [0, np.cos(theta / 2), np.sin(theta / 2), 0],
                [0, -np.sin(theta / 2), np.cos(theta / 2), 0],
                [np.sin(theta / 2), 0, 0, np.cos(theta / 2)],
            ],
            dtype=complex,
        ),
    ),
    (
        "ZZ",
        lambda theta: np.diag(
            [
                np.exp(-1j * theta / 2),
                np.exp(1j * theta / 2),
                np.exp(1j * theta / 2),
                np.exp(-1j * theta / 2),
            ],
        ),
    ),
    (
        "XI",
        lambda theta: np.array(
            [
                [np.cos(theta / 2), 0, -1j * np.sin(theta / 2), 0],
                [0, np.cos(theta / 2), 0, -1j * np.sin(theta / 2)],
                [-1j * np.sin(theta / 2), 0, np.cos(theta / 2), 0],
                [0, -1j * np.sin(theta / 2), 0, np.cos(theta / 2)],
            ],
        ),
    ),
    ("X", qml.RX._matrix),
    ("Y", qml.RY._matrix),
    ("Z", qml.RZ._matrix),
]

PAULI_ROT_MATRIX_TEST_DATA = [
    (
        np.pi,
        "XIZ",
        np.array(
            [
                [0, 0, 0, 0, -1j, 0, 0, 0],
                [0, 0, 0, 0, 0, 1j, 0, 0],
                [0, 0, 0, 0, 0, 0, -1j, 0],
                [0, 0, 0, 0, 0, 0, 0, 1j],
                [-1j, 0, 0, 0, 0, 0, 0, 0],
                [0, 1j, 0, 0, 0, 0, 0, 0],
                [0, 0, -1j, 0, 0, 0, 0, 0],
                [0, 0, 0, 1j, 0, 0, 0, 0],
            ]
        ),
    ),
    (
        np.pi / 3,
        "XYZ",
        np.array(
            [
                [np.sqrt(3) / 2, 0, 0, 0, 0, 0, -(1 / 2), 0],
                [0, np.sqrt(3) / 2, 0, 0, 0, 0, 0, 1 / 2],
                [0, 0, np.sqrt(3) / 2, 0, 1 / 2, 0, 0, 0],
                [0, 0, 0, np.sqrt(3) / 2, 0, -(1 / 2), 0, 0],
                [0, 0, -(1 / 2), 0, np.sqrt(3) / 2, 0, 0, 0],
                [0, 0, 0, 1 / 2, 0, np.sqrt(3) / 2, 0, 0],
                [1 / 2, 0, 0, 0, 0, 0, np.sqrt(3) / 2, 0],
                [0, -(1 / 2), 0, 0, 0, 0, 0, np.sqrt(3) / 2],
            ]
        ),
    ),
]


class TestPauliRot:
    """Test the PauliRot operation."""

    @pytest.mark.parametrize("theta", np.linspace(0, 2 * np.pi, 7))
    @pytest.mark.parametrize(
        "pauli_word,expected_matrix", PAULI_ROT_PARAMETRIC_MATRIX_TEST_DATA,
    )
    def test_PauliRot_matrix_parametric(self, theta, pauli_word, expected_matrix, tol):
        """Test parametrically that the PauliRot matrix is correct."""

        res = qml.PauliRot._matrix(theta, pauli_word)
        expected = expected_matrix(theta)

        assert np.allclose(res, expected, atol=tol, rtol=0)

    @pytest.mark.parametrize(
        "theta,pauli_word,expected_matrix", PAULI_ROT_MATRIX_TEST_DATA,
    )
    def test_PauliRot_matrix(self, theta, pauli_word, expected_matrix, tol):
        """Test non-parametrically that the PauliRot matrix is correct."""

        res = qml.PauliRot._matrix(theta, pauli_word)
        expected = expected_matrix

        assert np.allclose(res, expected, atol=tol, rtol=0)

    @pytest.mark.parametrize(
        "theta,pauli_word,compressed_pauli_word,wires,compressed_wires",
        [
            (np.pi, "XIZ", "XZ", [0, 1, 2], [0, 2]),
            (np.pi / 3, "XIYIZI", "XYZ", [0, 1, 2, 3, 4, 5], [0, 2, 4]),
            (np.pi / 7, "IXI", "X", [0, 1, 2], [1]),
            (np.pi / 9, "IIIIIZI", "Z", [0, 1, 2, 3, 4, 5, 6], [5]),
            (np.pi / 11, "XYZIII", "XYZ", [0, 1, 2, 3, 4, 5], [0, 1, 2]),
            (np.pi / 11, "IIIXYZ", "XYZ", [0, 1, 2, 3, 4, 5], [3, 4, 5]),
        ],
    )
    def test_PauliRot_matrix_identity(
        self, theta, pauli_word, compressed_pauli_word, wires, compressed_wires, tol
    ):
        """Test PauliRot matrix correctly accounts for identities."""

        res = qml.PauliRot._matrix(theta, pauli_word)
        expected = qml.utils.expand(
            qml.PauliRot._matrix(theta, compressed_pauli_word), compressed_wires, wires
        )

        assert np.allclose(res, expected, atol=tol, rtol=0)

    def test_PauliRot_decomposition_ZZ(self):
        """Test that the decomposition for a ZZ rotation is correct."""

        theta = 0.4
        op = qml.PauliRot(theta, "ZZ", wires=[0, 1])
        decomp_ops = op.decomposition(theta, "ZZ", wires=[0, 1])

        assert len(decomp_ops) == 1

        assert decomp_ops[0].name == "MultiRZ"
<<<<<<< HEAD
        assert decomp_ops[0].wires == Wires([0, 1])
        assert decomp_ops[0].params[0] == theta
=======
        assert decomp_ops[0].wires == [0,1]  #Wires([0, 1])
        assert decomp_ops[0].data[0] == theta
>>>>>>> f7eccce5

    def test_PauliRot_decomposition_XY(self):
        """Test that the decomposition for a XY rotation is correct."""

        theta = 0.4
        op = qml.PauliRot(theta, "XY", wires=[0, 1])
        decomp_ops = op.decomposition(theta, "XY", wires=[0, 1])

        assert len(decomp_ops) == 5

        assert decomp_ops[0].name == "Hadamard"
        assert decomp_ops[0].wires == Wires([0])

        assert decomp_ops[1].name == "RX"
<<<<<<< HEAD
        assert decomp_ops[1].wires == Wires([1])
        assert decomp_ops[1].params[0] == np.pi / 2

        assert decomp_ops[2].name == "MultiRZ"
        assert decomp_ops[2].wires == Wires([0, 1])
        assert decomp_ops[2].params[0] == theta
=======
        assert decomp_ops[1].wires == [1]  #Wires([1])
        assert decomp_ops[1].data[0] == np.pi / 2

        assert decomp_ops[2].name == "MultiRZ"
        assert decomp_ops[2].wires == [0,1]  #Wires([0, 1])
        assert decomp_ops[2].data[0] == theta
>>>>>>> f7eccce5

        assert decomp_ops[3].name == "Hadamard"
        assert decomp_ops[3].wires == Wires([0])

        assert decomp_ops[4].name == "RX"
<<<<<<< HEAD
        assert decomp_ops[4].wires == Wires([1])
        assert decomp_ops[4].params[0] == -np.pi / 2
=======
        assert decomp_ops[4].wires == [1]  #Wires([1])
        assert decomp_ops[4].data[0] == -np.pi / 2
>>>>>>> f7eccce5

    def test_PauliRot_decomposition_XIYZ(self):
        """Test that the decomposition for a XIYZ rotation is correct."""

        theta = 0.4
        op = qml.PauliRot(theta, "XIYZ", wires=[0, 1, 2, 3])
        decomp_ops = op.decomposition(theta, "XIYZ", wires=[0, 1, 2, 3])

        assert len(decomp_ops) == 5

        assert decomp_ops[0].name == "Hadamard"
        assert decomp_ops[0].wires == Wires([0])

        assert decomp_ops[1].name == "RX"
<<<<<<< HEAD
        assert decomp_ops[1].wires == Wires([2])
        assert decomp_ops[1].params[0] == np.pi / 2

        assert decomp_ops[2].name == "MultiRZ"
        assert decomp_ops[2].wires == Wires([0, 2, 3])
        assert decomp_ops[2].params[0] == theta
=======
        assert decomp_ops[1].wires == [2]  #Wires([2])
        assert decomp_ops[1].data[0] == np.pi / 2

        assert decomp_ops[2].name == "MultiRZ"
        assert decomp_ops[2].wires == [0, 2, 3]  #Wires([0, 2, 3])
        assert decomp_ops[2].data[0] == theta
>>>>>>> f7eccce5

        assert decomp_ops[3].name == "Hadamard"
        assert decomp_ops[3].wires == Wires([0])

        assert decomp_ops[4].name == "RX"
<<<<<<< HEAD
        assert decomp_ops[4].wires == Wires([2])
        assert decomp_ops[4].params[0] == -np.pi / 2
=======
        assert decomp_ops[4].wires == [2]  #Wires([2])
        assert decomp_ops[4].data[0] == -np.pi / 2
>>>>>>> f7eccce5

    @pytest.mark.parametrize("angle", np.linspace(0, 2 * np.pi, 7))
    def test_differentiability(self, angle):
        """Test that differentiation of PauliRot works."""

        dev = qml.device("default.qubit", wires=2)

        @qml.qnode(dev)
        def circuit(theta):
            qml.PauliRot(theta, "XX", wires=[0, 1])

            return qml.expval(qml.PauliZ(0))

        res = circuit(angle)
        gradient = np.squeeze(circuit.jacobian(angle))

        assert gradient == 0.5 * (circuit(angle + np.pi / 2) - circuit(angle - np.pi / 2))

    @pytest.mark.parametrize("angle", np.linspace(0, 2 * np.pi, 7))
    def test_decomposition_integration(self, angle, tol):
        """Test that the decompositon of PauliRot yields the same results."""

        dev = qml.device("default.qubit", wires=2)

        @qml.qnode(dev)
        def circuit(theta):
            qml.PauliRot(theta, "XX", wires=[0, 1])

            return qml.expval(qml.PauliZ(0))

        @qml.qnode(dev)
        def decomp_circuit(theta):
            qml.PauliRot.decomposition(theta, "XX", wires=[0, 1])

            return qml.expval(qml.PauliZ(0))

        assert circuit(angle) == pytest.approx(decomp_circuit(angle), abs=tol)
        assert np.squeeze(circuit.jacobian(angle)) == pytest.approx(
            np.squeeze(decomp_circuit.jacobian(angle)), abs=tol
        )

    def test_matrix_incorrect_pauli_word_error(self):
        """Test that _matrix throws an error if a wrong Pauli word is supplied."""

        with pytest.raises(
            ValueError,
            match='The given Pauli word ".*" contains characters that are not allowed.'
            " Allowed characters are I, X, Y and Z",
        ):
            qml.PauliRot._matrix(0.3, "IXYZV")

    def test_init_incorrect_pauli_word_error(self):
        """Test that __init__ throws an error if a wrong Pauli word is supplied."""

        with pytest.raises(
            ValueError,
            match='The given Pauli word ".*" contains characters that are not allowed.'
            " Allowed characters are I, X, Y and Z",
        ):
            qml.PauliRot(0.3, "IXYZV", wires=[0, 1, 2, 3, 4])

    @pytest.mark.parametrize("pauli_word,wires", [("XYZ", [0, 1]), ("XYZ", [0, 1, 2, 3]),])
    def test_init_incorrect_pauli_word_length_error(self, pauli_word, wires):
        """Test that __init__ throws an error if a Pauli word of wrong length is supplied."""

        with pytest.raises(
            ValueError,
            match="The given Pauli word has length .*, length .* was expected for wires .*",
        ):
            qml.PauliRot(0.3, pauli_word, wires=wires)


class TestMultiRZ:
    """Test the MultiRZ operation."""

    @pytest.mark.parametrize("theta", np.linspace(0, 2 * np.pi, 7))
    @pytest.mark.parametrize(
        "wires,expected_matrix",
        [
            ([0], qml.RZ._matrix),
            ([0, 1], lambda theta: np.diag(np.exp(1j * np.array([-1, 1, 1, -1]) * theta / 2),),),
            (
                [0, 1, 2],
                lambda theta: np.diag(
                    np.exp(1j * np.array([-1, 1, 1, -1, 1, -1, -1, 1]) * theta / 2),
                ),
            ),
        ],
    )
    def test_MultiRZ_matrix_parametric(self, theta, wires, expected_matrix, tol):
        """Test parametrically that the MultiRZ matrix is correct."""

        res = qml.MultiRZ._matrix(theta, len(wires))
        expected = expected_matrix(theta)

        assert np.allclose(res, expected, atol=tol, rtol=0)

    def test_MultiRZ_decomposition_ZZ(self):
        """Test that the decomposition for a ZZ rotation is correct."""

        theta = 0.4
        op = qml.MultiRZ(theta, wires=[0, 1])
        decomp_ops = op.decomposition(theta, wires=[0, 1])

        assert decomp_ops[0].name == "CNOT"
        assert decomp_ops[0].wires == Wires([1, 0])

        assert decomp_ops[1].name == "RZ"
<<<<<<< HEAD
        assert decomp_ops[1].wires == Wires([0])
        assert decomp_ops[1].params[0] == theta
=======
        assert decomp_ops[1].wires == [0]  #Wires([0])
        assert decomp_ops[1].data[0] == theta
>>>>>>> f7eccce5

        assert decomp_ops[2].name == "CNOT"
        assert decomp_ops[2].wires == Wires([1, 0])

    def test_MultiRZ_decomposition_ZZZ(self):
        """Test that the decomposition for a ZZZ rotation is correct."""

        theta = 0.4
        op = qml.MultiRZ(theta, wires=[0, 2, 3])
        decomp_ops = op.decomposition(theta, wires=[0, 2, 3])

        assert decomp_ops[0].name == "CNOT"
        assert decomp_ops[0].wires == Wires([3, 2])

        assert decomp_ops[1].name == "CNOT"
        assert decomp_ops[1].wires == Wires([2, 0])

        assert decomp_ops[2].name == "RZ"
<<<<<<< HEAD
        assert decomp_ops[2].wires == Wires([0])
        assert decomp_ops[2].params[0] == theta
=======
        assert decomp_ops[2].wires == [0]  #Wires([0])
        assert decomp_ops[2].data[0] == theta
>>>>>>> f7eccce5

        assert decomp_ops[3].name == "CNOT"
        assert decomp_ops[3].wires == Wires([2, 0])

        assert decomp_ops[4].name == "CNOT"
        assert decomp_ops[4].wires == Wires([3, 2])

    @pytest.mark.parametrize("angle", np.linspace(0, 2 * np.pi, 7))
    def test_differentiability(self, angle):
        """Test that differentiation of MultiRZ works."""

        dev = qml.device("default.qubit", wires=2)

        @qml.qnode(dev)
        def circuit(theta):
            qml.Hadamard(0)
            qml.MultiRZ(theta, wires=[0, 1])

            return qml.expval(qml.PauliX(0))

        res = circuit(angle)
        gradient = np.squeeze(circuit.jacobian(angle))

        assert gradient == 0.5 * (circuit(angle + np.pi / 2) - circuit(angle - np.pi / 2))

    @pytest.mark.parametrize("angle", np.linspace(0, 2 * np.pi, 7))
    def test_decomposition_integration(self, angle, tol):
        """Test that the decompositon of MultiRZ yields the same results."""

        dev = qml.device("default.qubit", wires=2)

        @qml.qnode(dev)
        def circuit(theta):
            qml.Hadamard(0)
            qml.MultiRZ(theta, wires=[0, 1])

            return qml.expval(qml.PauliX(0))

        @qml.qnode(dev)
        def decomp_circuit(theta):
            qml.Hadamard(0)
            qml.MultiRZ.decomposition(theta, wires=[0, 1])

            return qml.expval(qml.PauliX(0))

        assert circuit(angle) == pytest.approx(decomp_circuit(angle), abs=tol)
        assert np.squeeze(circuit.jacobian(angle)) == pytest.approx(
            np.squeeze(decomp_circuit.jacobian(angle)), abs=tol
        )


class TestDiagonalQubitUnitary:
    """Test the DiagonalQubitUnitary operation."""

    def test_decomposition(self):
        """Test that DiagonalQubitUnitary falls back to QubitUnitary."""
        D = np.array([1j, 1, 1, -1, -1j, 1j, 1, -1])

        decomp = qml.DiagonalQubitUnitary.decomposition(D, [0, 1, 2])

        assert decomp[0].name == "QubitUnitary"
<<<<<<< HEAD
        assert decomp[0].wires == Wires([0, 1, 2])
        assert np.allclose(decomp[0].params[0], np.diag(D))
=======
        assert decomp[0].wires == [0, 1, 2]  #Wires([0, 1, 2])
        assert np.allclose(decomp[0].data[0], np.diag(D))
>>>>>>> f7eccce5
<|MERGE_RESOLUTION|>--- conflicted
+++ resolved
@@ -337,29 +337,17 @@
         assert len(res) == 3
 
         assert res[0].name == "PhaseShift"
-<<<<<<< HEAD
+
         assert res[0].wires == qml.wires.Wires([0])
-        assert res[0].params[0] == np.pi / 2
-        
+        assert res[0].data[0] == np.pi / 2
+
         assert res[1].name == "RX"
         assert res[1].wires == qml.wires.Wires([0])
-        assert res[1].params[0] == np.pi
-        
+        assert res[1].data[0] == np.pi
+
         assert res[2].name == "PhaseShift"
         assert res[2].wires == qml.wires.Wires([0])
-        assert res[2].params[0] == np.pi / 2
-=======
-        assert res[0].wires == [0]  #qml.wires.Wires([0])
-        assert res[0].data[0] == np.pi / 2
-
-        assert res[1].name == "RX"
-        assert res[1].wires == [0]  #qml.wires.Wires([0])
-        assert res[1].data[0] == np.pi
-
-        assert res[2].name == "PhaseShift"
-        assert res[2].wires == [0]  #qml.wires.Wires([0])
         assert res[2].data[0] == np.pi / 2
->>>>>>> f7eccce5
 
         decomposed_matrix = np.linalg.multi_dot([i.matrix for i in reversed(res)])
         assert np.allclose(decomposed_matrix, op.matrix, atol=tol, rtol=0)
@@ -372,31 +360,18 @@
         assert len(res) == 3
 
         assert res[0].name == "PhaseShift"
-<<<<<<< HEAD
-        assert res[0].wires == qml.wires.Wires([0])
-        assert res[0].params[0] == np.pi / 2
-        
+
+        assert res[0].wires == Wires([0])
+        assert res[0].data[0] == np.pi / 2
+
         assert res[1].name == "RY"
-        assert res[1].wires == qml.wires.Wires([0])
-        assert res[1].params[0] == np.pi
-        
+        assert res[1].wires == Wires([0])
+        assert res[1].data[0] == np.pi
+
         assert res[2].name == "PhaseShift"
-        assert res[2].wires == qml.wires.Wires([0])
-        assert res[2].params[0] == np.pi / 2
-        
-=======
-        assert res[0].wires == [0]  #qml.wires.Wires([0])
-        assert res[0].data[0] == np.pi / 2
-
-        assert res[1].name == "RY"
-        assert res[1].wires == [0]  #qml.wires.Wires([0])
-        assert res[1].data[0] == np.pi
-
-        assert res[2].name == "PhaseShift"
-        assert res[2].wires == [0]  #qml.wires.Wires([0])
+        assert res[2].wires == Wires([0])
         assert res[2].data[0] == np.pi / 2
 
->>>>>>> f7eccce5
         decomposed_matrix = np.linalg.multi_dot([i.matrix for i in reversed(res)])
         assert np.allclose(decomposed_matrix, op.matrix, atol=tol, rtol=0)
 
@@ -408,15 +383,10 @@
         assert len(res) == 1
 
         assert res[0].name == "PhaseShift"
-<<<<<<< HEAD
-        assert res[0].wires == qml.wires.Wires([0])
-        assert res[0].params[0] == np.pi
-        
-=======
-        assert res[0].wires == [0]  #qml.wires.Wires([0])
+
+        assert res[0].wires == Wires([0])
         assert res[0].data[0] == np.pi
 
->>>>>>> f7eccce5
         decomposed_matrix = res[0].matrix
         assert np.allclose(decomposed_matrix, op.matrix, atol=tol, rtol=0)
 
@@ -428,15 +398,10 @@
         assert len(res) == 1
 
         assert res[0].name == "PhaseShift"
-<<<<<<< HEAD
-        assert res[0].wires == qml.wires.Wires([0])
-        assert res[0].params[0] == np.pi / 2
-        
-=======
-        assert res[0].wires == [0]  #qml.wires.Wires([0])
+
+        assert res[0].wires == Wires([0])
         assert res[0].data[0] == np.pi / 2
 
->>>>>>> f7eccce5
         decomposed_matrix = res[0].matrix
         assert np.allclose(decomposed_matrix, op.matrix, atol=tol, rtol=0)
 
@@ -448,15 +413,10 @@
         assert len(res) == 1
 
         assert res[0].name == "PhaseShift"
-<<<<<<< HEAD
-        assert res[0].wires == qml.wires.Wires([0])
-        assert res[0].params[0] == np.pi / 4
-        
-=======
-        assert res[0].wires == [0]  #qml.wires.Wires([0])
+
+        assert res[0].wires == Wires([0])
         assert res[0].data[0] == np.pi / 4
 
->>>>>>> f7eccce5
         decomposed_matrix = res[0].matrix
         assert np.allclose(decomposed_matrix, op.matrix, atol=tol, rtol=0)
 
@@ -468,31 +428,18 @@
         assert len(res) == 3
 
         assert res[0].name == "PhaseShift"
-<<<<<<< HEAD
-        assert res[0].wires == qml.wires.Wires([0])
-        assert res[0].params[0] == np.pi / 2
+
+        assert res[0].wires == Wires([0])
+        assert res[0].data[0] == np.pi / 2
 
         assert res[1].name == "RX"
-        assert res[1].wires == qml.wires.Wires([0])
-        assert res[0].params[0] == np.pi / 2
-        
+        assert res[1].wires == Wires([0])
+        assert res[0].data[0] == np.pi / 2
+
         assert res[2].name == "PhaseShift"
-        assert res[2].wires == qml.wires.Wires([0])
-        assert res[0].params[0] == np.pi / 2
-        
-=======
-        assert res[0].wires == [0]  #qml.wires.Wires([0])
+        assert res[2].wires == Wires([0])
         assert res[0].data[0] == np.pi / 2
 
-        assert res[1].name == "RX"
-        assert res[1].wires == [0]  #qml.wires.Wires([0])
-        assert res[0].data[0] == np.pi / 2
-
-        assert res[2].name == "PhaseShift"
-        assert res[2].wires == [0]  #qml.wires.Wires([0])
-        assert res[0].data[0] == np.pi / 2
-
->>>>>>> f7eccce5
         decomposed_matrix = np.linalg.multi_dot([i.matrix for i in reversed(res)])
         assert np.allclose(decomposed_matrix, op.matrix, atol=tol, rtol=0)
 
@@ -505,15 +452,10 @@
         assert len(res) == 1
 
         assert res[0].name == "RZ"
-<<<<<<< HEAD
-        assert res[0].wires == qml.wires.Wires([0])
-        assert res[0].params[0] == 0.3
-        
-=======
-        assert res[0].wires == [0]  #qml.wires.Wires([0])
+
+        assert res[0].wires == Wires([0])
         assert res[0].data[0] == 0.3
 
->>>>>>> f7eccce5
         decomposed_matrix = res[0].matrix
         global_phase = (decomposed_matrix[op.matrix != 0] / op.matrix[op.matrix != 0])[0]
 
@@ -875,13 +817,9 @@
         assert len(decomp_ops) == 1
 
         assert decomp_ops[0].name == "MultiRZ"
-<<<<<<< HEAD
+
         assert decomp_ops[0].wires == Wires([0, 1])
-        assert decomp_ops[0].params[0] == theta
-=======
-        assert decomp_ops[0].wires == [0,1]  #Wires([0, 1])
         assert decomp_ops[0].data[0] == theta
->>>>>>> f7eccce5
 
     def test_PauliRot_decomposition_XY(self):
         """Test that the decomposition for a XY rotation is correct."""
@@ -896,33 +834,22 @@
         assert decomp_ops[0].wires == Wires([0])
 
         assert decomp_ops[1].name == "RX"
-<<<<<<< HEAD
+
         assert decomp_ops[1].wires == Wires([1])
-        assert decomp_ops[1].params[0] == np.pi / 2
+        assert decomp_ops[1].data[0] == np.pi / 2
 
         assert decomp_ops[2].name == "MultiRZ"
         assert decomp_ops[2].wires == Wires([0, 1])
-        assert decomp_ops[2].params[0] == theta
-=======
-        assert decomp_ops[1].wires == [1]  #Wires([1])
-        assert decomp_ops[1].data[0] == np.pi / 2
-
-        assert decomp_ops[2].name == "MultiRZ"
-        assert decomp_ops[2].wires == [0,1]  #Wires([0, 1])
         assert decomp_ops[2].data[0] == theta
->>>>>>> f7eccce5
+
 
         assert decomp_ops[3].name == "Hadamard"
         assert decomp_ops[3].wires == Wires([0])
 
         assert decomp_ops[4].name == "RX"
-<<<<<<< HEAD
+
         assert decomp_ops[4].wires == Wires([1])
-        assert decomp_ops[4].params[0] == -np.pi / 2
-=======
-        assert decomp_ops[4].wires == [1]  #Wires([1])
         assert decomp_ops[4].data[0] == -np.pi / 2
->>>>>>> f7eccce5
 
     def test_PauliRot_decomposition_XIYZ(self):
         """Test that the decomposition for a XIYZ rotation is correct."""
@@ -937,33 +864,21 @@
         assert decomp_ops[0].wires == Wires([0])
 
         assert decomp_ops[1].name == "RX"
-<<<<<<< HEAD
+
         assert decomp_ops[1].wires == Wires([2])
-        assert decomp_ops[1].params[0] == np.pi / 2
+        assert decomp_ops[1].data[0] == np.pi / 2
 
         assert decomp_ops[2].name == "MultiRZ"
         assert decomp_ops[2].wires == Wires([0, 2, 3])
-        assert decomp_ops[2].params[0] == theta
-=======
-        assert decomp_ops[1].wires == [2]  #Wires([2])
-        assert decomp_ops[1].data[0] == np.pi / 2
-
-        assert decomp_ops[2].name == "MultiRZ"
-        assert decomp_ops[2].wires == [0, 2, 3]  #Wires([0, 2, 3])
         assert decomp_ops[2].data[0] == theta
->>>>>>> f7eccce5
 
         assert decomp_ops[3].name == "Hadamard"
         assert decomp_ops[3].wires == Wires([0])
 
         assert decomp_ops[4].name == "RX"
-<<<<<<< HEAD
+
         assert decomp_ops[4].wires == Wires([2])
-        assert decomp_ops[4].params[0] == -np.pi / 2
-=======
-        assert decomp_ops[4].wires == [2]  #Wires([2])
         assert decomp_ops[4].data[0] == -np.pi / 2
->>>>>>> f7eccce5
 
     @pytest.mark.parametrize("angle", np.linspace(0, 2 * np.pi, 7))
     def test_differentiability(self, angle):
@@ -1072,13 +987,9 @@
         assert decomp_ops[0].wires == Wires([1, 0])
 
         assert decomp_ops[1].name == "RZ"
-<<<<<<< HEAD
+
         assert decomp_ops[1].wires == Wires([0])
-        assert decomp_ops[1].params[0] == theta
-=======
-        assert decomp_ops[1].wires == [0]  #Wires([0])
         assert decomp_ops[1].data[0] == theta
->>>>>>> f7eccce5
 
         assert decomp_ops[2].name == "CNOT"
         assert decomp_ops[2].wires == Wires([1, 0])
@@ -1097,13 +1008,9 @@
         assert decomp_ops[1].wires == Wires([2, 0])
 
         assert decomp_ops[2].name == "RZ"
-<<<<<<< HEAD
+
         assert decomp_ops[2].wires == Wires([0])
-        assert decomp_ops[2].params[0] == theta
-=======
-        assert decomp_ops[2].wires == [0]  #Wires([0])
         assert decomp_ops[2].data[0] == theta
->>>>>>> f7eccce5
 
         assert decomp_ops[3].name == "CNOT"
         assert decomp_ops[3].wires == Wires([2, 0])
@@ -1165,10 +1072,5 @@
         decomp = qml.DiagonalQubitUnitary.decomposition(D, [0, 1, 2])
 
         assert decomp[0].name == "QubitUnitary"
-<<<<<<< HEAD
         assert decomp[0].wires == Wires([0, 1, 2])
-        assert np.allclose(decomp[0].params[0], np.diag(D))
-=======
-        assert decomp[0].wires == [0, 1, 2]  #Wires([0, 1, 2])
-        assert np.allclose(decomp[0].data[0], np.diag(D))
->>>>>>> f7eccce5
+        assert np.allclose(decomp[0].data[0], np.diag(D))