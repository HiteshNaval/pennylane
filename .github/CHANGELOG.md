# Release 0.14.0-dev (development release)

<h3>New features since last release</h3>

<<<<<<< HEAD
* The `Spy()` context manager has been added, which mocks selected methods 
  in PennyLane without executing them, but instead registers statistics 
  about the calls. 
  
  At the moment, the class only mocks the device's `execute` method and registers the number 
  of times it has been called. As opposed to a device's `num_executions` attribute, this 
  allows a sneak peak of the circuits evaluated in an arbitrary computation.
  
  The feature currently only works with devices that inherit from 
  `QubitDevice` and in tape mode. 
  [(#896)](https://github.com/PennyLaneAI/pennylane/pull/896) 
  
  ```python

    import pennylane as qml
    from pennylane.utils import Spy
    qml.enable_tape()
    
    dev = qml.device("default.qubit", wires=1)
    
    @qml.qnode(dev)
    def circuit(w):
        qml.RX(w, wires=0)
        qml.Hadamard(wires=0)
        return qml.expval(qml.PauliZ(wires=0))
       
    with Spy() as spy:
  
        # 2 executions
        circuit(0.1)
        circuit(0.5)
  
        # parameter-shift rule uses 2+1 executions
        g = qml.grad(circuit)
        g(0.1)
    
    print(spy.counts) # 5
    ```

* The `Device` and `QubitDevice` classes have a new API method, `batch_execute()`.
  This method accepts a *list* of tapes, and returns a list of evaluated numerical values.
  This may be useful for devices that support performing numerous quantum evaluations
  simultaneously. If not overridden, by default the list of tapes will be executed
  in serial by calling the `execute()` method.
  [(#840)](https://github.com/PennyLaneAI/pennylane/pull/840)
=======
<h3>Improvements</h3>
>>>>>>> fe32d314

<h3>Breaking changes</h3>

<h3>Documentation</h3>

<h3>Bug fixes</h3>

<h3>Contributors</h3>

This release contains contributions from (in alphabetical order):

# Release 0.13.0 (current release)

<h3>New features since last release</h3>

<h4>Automatically optimize the number of measurements</h4>

* QNodes in tape mode now support returning observables on the same wire whenever the observables are
  qubit-wise commuting Pauli words. Qubit-wise commuting observables can be evaluated with a
  *single* device run as they are diagonal in the same basis, via a shared set of single-qubit rotations.
  [(#882)](https://github.com/PennyLaneAI/pennylane/pull/882)

  The following example shows a single QNode returning the expectation values of
  the qubit-wise commuting Pauli words `XX` and `XI`:

  ```python
  qml.enable_tape()

  @qml.qnode(dev)
  def f(x):
      qml.Hadamard(wires=0)
      qml.Hadamard(wires=1)
      qml.CRot(0.1, 0.2, 0.3, wires=[1, 0])
      qml.RZ(x, wires=1)
      return qml.expval(qml.PauliX(0) @ qml.PauliX(1)), qml.expval(qml.PauliX(0))
  ```

  ```pycon
  >>> f(0.4)
  tensor([0.89431013, 0.9510565 ], requires_grad=True)
  ```

* The `ExpvalCost` class (previously `VQECost`) now provides observable optimization using the
  `optimize` argument, resulting in potentially fewer device executions.
  [(#902)](https://github.com/PennyLaneAI/pennylane/pull/902)

  This is achieved by separating the observables composing the Hamiltonian into qubit-wise
  commuting groups and evaluating those groups on a single QNode using functionality from the
  `qml.grouping` module:

  ```python
  qml.enable_tape()
  commuting_obs = [qml.PauliX(0), qml.PauliX(0) @ qml.PauliZ(1)]
  H = qml.vqe.Hamiltonian([1, 1], commuting_obs)

  dev = qml.device("default.qubit", wires=2)
  ansatz = qml.templates.StronglyEntanglingLayers

  cost_opt = qml.ExpvalCost(ansatz, H, dev, optimize=True)
  cost_no_opt = qml.ExpvalCost(ansatz, H, dev, optimize=False)

  params = qml.init.strong_ent_layers_uniform(3, 2)
  ```

  Grouping these commuting observables leads to fewer device executions:

  ```pycon
  >>> cost_opt(params)
  >>> ex_opt = dev.num_executions
  >>> cost_no_opt(params)
  >>> ex_no_opt = dev.num_executions - ex_opt
  >>> print("Number of executions:", ex_no_opt)
  Number of executions: 2
  >>> print("Number of executions (optimized):", ex_opt)
  Number of executions (optimized): 1
  ```

<h4>New quantum gradient features</h4>

* Compute the analytic gradient of quantum circuits in parallel on supported devices.
  [(#840)](https://github.com/PennyLaneAI/pennylane/pull/840)

  This release introduces support for batch execution of circuits, via a new device API method
  `Device.batch_execute()`. Devices that implement this new API support submitting a batch of
  circuits for *parallel* evaluation simultaneously, which can significantly reduce the computation time.

  Furthermore, if using tape mode and a compatible device, gradient computations will
  automatically make use of the new batch API---providing a speedup during optimization.

* Gradient recipes are now much more powerful, allowing for operations to define their gradient
  via an arbitrary linear combination of circuit evaluations.
  [(#909)](https://github.com/PennyLaneAI/pennylane/pull/909)
  [(#915)](https://github.com/PennyLaneAI/pennylane/pull/915)

  With this change, gradient recipes can now be of the form
  :math:`\frac{\partial}{\partial\phi_k}f(\phi_k) = \sum_{i} c_i f(a_i \phi_k + s_i )`,
  and are no longer restricted to two-term shifts with identical (but opposite in sign) shift values.

  As a result, PennyLane now supports native analytic quantum gradients for the
  controlled rotation operations `CRX`, `CRY`, `CRZ`, and `CRot`. This allows for parameter-shift
  analytic gradients on hardware, without decomposition.

  Note that this is a breaking change for developers; please see the *Breaking Changes* section
  for more details.

* The `qnn.KerasLayer` class now supports differentiating the QNode through classical
  backpropagation in tape mode.
  [(#869)](https://github.com/PennyLaneAI/pennylane/pull/869)

  ```python
  qml.enable_tape()

  dev = qml.device("default.qubit.tf", wires=2)

  @qml.qnode(dev, interface="tf", diff_method="backprop")
  def f(inputs, weights):
      qml.templates.AngleEmbedding(inputs, wires=range(2))
      qml.templates.StronglyEntanglingLayers(weights, wires=range(2))
      return [qml.expval(qml.PauliZ(i)) for i in range(2)]

  weight_shapes = {"weights": (3, 2, 3)}

  qlayer = qml.qnn.KerasLayer(f, weight_shapes, output_dim=2)

  inputs = tf.constant(np.random.random((4, 2)), dtype=tf.float32)

  with tf.GradientTape() as tape:
      out = qlayer(inputs)

  tape.jacobian(out, qlayer.trainable_weights)
  ```

<h4>New operations, templates, and measurements</h4>

* Adds the `qml.density_matrix` QNode return with partial trace capabilities.
  [(#878)](https://github.com/PennyLaneAI/pennylane/pull/878)

  The density matrix over the provided wires is returned, with all other subsystems traced out.
  `qml.density_matrix` currently works for both the `default.qubit` and `default.mixed` devices.

  ```python
  qml.enable_tape()
  dev = qml.device("default.qubit", wires=2)

  def circuit(x):
      qml.PauliY(wires=0)
      qml.Hadamard(wires=1)
      return qml.density_matrix(wires=[1])  # wire 0 is traced out
  ```

* Adds the square-root X gate `SX`. [(#871)](https://github.com/PennyLaneAI/pennylane/pull/871)

  ```python
  dev = qml.device("default.qubit", wires=1)

  @qml.qnode(dev)
  def circuit():
      qml.SX(wires=[0])
      return qml.expval(qml.PauliZ(wires=[0]))
  ```

* Two new hardware-efficient particle-conserving templates have been implemented
  to perform VQE-based quantum chemistry simulations. The new templates apply
  several layers of the particle-conserving entanglers proposed in Figs. 2a and 2b
  of Barkoutsos *et al*., [arXiv:1805.04340](https://arxiv.org/abs/1805.04340)
  [(#875)](https://github.com/PennyLaneAI/pennylane/pull/875)
  [(#876)](https://github.com/PennyLaneAI/pennylane/pull/876)

<h4>Estimate and track resources</h4>

* The `QuantumTape` class now contains basic resource estimation functionality. The method
  `tape.get_resources()` returns a dictionary with a list of the constituent operations and the
  number of times they appear in the circuit. Similarly, `tape.get_depth()` computes the circuit depth.
  [(#862)](https://github.com/PennyLaneAI/pennylane/pull/862)

  ```pycon
  >>> with qml.tape.QuantumTape() as tape:
  ...    qml.Hadamard(wires=0)
  ...    qml.RZ(0.26, wires=1)
  ...    qml.CNOT(wires=[1, 0])
  ...    qml.Rot(1.8, -2.7, 0.2, wires=0)
  ...    qml.Hadamard(wires=1)
  ...    qml.CNOT(wires=[0, 1])
  ...    qml.expval(qml.PauliZ(0) @ qml.PauliZ(1))
  >>> tape.get_resources()
  {'Hadamard': 2, 'RZ': 1, 'CNOT': 2, 'Rot': 1}
  >>> tape.get_depth()
  4
  ```

* The number of device executions over a QNode's lifetime can now be returned using `num_executions`.
  [(#853)](https://github.com/PennyLaneAI/pennylane/pull/853)

  ```pycon
  >>> dev = qml.device("default.qubit", wires=2)
  >>> @qml.qnode(dev)
  ... def circuit(x, y):
  ...    qml.RX(x, wires=[0])
  ...    qml.RY(y, wires=[1])
  ...    qml.CNOT(wires=[0, 1])
  ...    return qml.expval(qml.PauliZ(0) @ qml.PauliX(1))
  >>> for _ in range(10):
  ...    circuit(0.432, 0.12)
  >>> print(dev.num_executions)
  10
  ```

<h3>Improvements</h3>

* Support for tape mode has improved across PennyLane. The following features now work in tape mode:

  - QNode collections [(#863)](https://github.com/PennyLaneAI/pennylane/pull/863)

  - `qnn.ExpvalCost` [(#863)](https://github.com/PennyLaneAI/pennylane/pull/863)
    [(#911)](https://github.com/PennyLaneAI/pennylane/pull/911)

  - `qml.qnn.KerasLayer` [(#869)](https://github.com/PennyLaneAI/pennylane/pull/869)

  - `qml.qnn.TorchLayer` [(#865)](https://github.com/PennyLaneAI/pennylane/pull/865)

  - The `qml.qaoa` module [(#905)](https://github.com/PennyLaneAI/pennylane/pull/905)

* A new function, `qml.refresh_devices()`, has been added, allowing PennyLane to
  rescan installed PennyLane plugins and refresh the device list. In addition, the `qml.device`
  loader will attempt to refresh devices if the required plugin device cannot be found.
  This will result in an improved experience if installing PennyLane and plugins within
  a running Python session (for example, on Google Colab), and avoid the need to
  restart the kernel/runtime.
  [(#907)](https://github.com/PennyLaneAI/pennylane/pull/907)

* When using `grad_fn = qml.grad(cost)` to compute the gradient of a cost function with the Autograd
  interface, the value of the intermediate forward pass is now available via the `grad_fn.forward`
  property
  [(#914)](https://github.com/PennyLaneAI/pennylane/pull/914):

  ```python
  def cost_fn(x, y):
      return 2 * np.sin(x[0]) * np.exp(-x[1]) + x[0] ** 3 + np.cos(y)

  params = np.array([0.1, 0.5], requires_grad=True)
  data = np.array(0.65, requires_grad=False)
  grad_fn = qml.grad(cost_fn)

  grad_fn(params, data)  # perform backprop and evaluate the gradient
  grad_fn.forward  # the cost function value
  ```

* Gradient-based optimizers now have a `step_and_cost` method that returns
  both the next step as well as the objective (cost) function output.
  [(#916)](https://github.com/PennyLaneAI/pennylane/pull/916)

  ```pycon
  >>> opt = qml.GradientDescentOptimizer()
  >>> params, cost = opt.step_and_cost(cost_fn, params)
  ```

* PennyLane provides a new experimental module `qml.proc` which provides framework-agnostic processing
  functions for array and tensor manipulations.
  [(#886)](https://github.com/PennyLaneAI/pennylane/pull/886)

  Given the input tensor-like object, the call is
  dispatched to the corresponding array manipulation framework, allowing for end-to-end
  differentiation to be preserved.

  ```pycon
  >>> x = torch.tensor([1., 2.])
  >>> qml.proc.ones_like(x)
  tensor([1, 1])
  >>> y = tf.Variable([[0], [5]])
  >>> qml.proc.ones_like(y, dtype=np.complex128)
  <tf.Tensor: shape=(2, 1), dtype=complex128, numpy=
  array([[1.+0.j],
         [1.+0.j]])>
  ```

  Note that these functions are experimental, and only a subset of common functionality is
  supported. Furthermore, the names and behaviour of these functions may differ from similar
  functions in common frameworks; please refer to the function docstrings for more details.

* The gradient methods in tape mode now fully separate the quantum and classical processing. Rather
  than returning the evaluated gradients directly, they now return a tuple containing the required
  quantum and classical processing steps.
  [(#840)](https://github.com/PennyLaneAI/pennylane/pull/840)

  ```python
  def gradient_method(idx, param, **options):
      # generate the quantum tapes that must be computed
      # to determine the quantum gradient
      tapes = quantum_gradient_tapes(self)

      def processing_fn(results):
          # perform classical processing on the evaluated tapes
          # returning the evaluated quantum gradient
          return classical_processing(results)

      return tapes, processing_fn
  ```

  The `JacobianTape.jacobian()` method has been similarly modified to accumulate all gradient
  quantum tapes and classical processing functions, evaluate all quantum tapes simultaneously,
  and then apply the post-processing functions to the evaluated tape results.

* The MultiRZ gate now has a defined generator, allowing it to be used in quantum natural gradient
  optimization.
  [(#912)](https://github.com/PennyLaneAI/pennylane/pull/912)

* The CRot gate now has a `decomposition` method, which breaks the gate down into rotations
  and CNOT gates. This allows `CRot` to be used on devices that do not natively support it.
  [(#908)](https://github.com/PennyLaneAI/pennylane/pull/908)

* The classical processing in the `MottonenStatePreparation` template has been largely
  rewritten to use dense matrices and tensor manipulations wherever possible.
  This is in preparation to support differentiation through the template in the future.
  [(#864)](https://github.com/PennyLaneAI/pennylane/pull/864)

* Device-based caching has replaced QNode caching. Caching is now accessed by passing a
  `cache` argument to the device.
  [(#851)](https://github.com/PennyLaneAI/pennylane/pull/851)

  The `cache` argument should be an integer specifying the size of the cache. For example, a
  cache of size 10 is created using:

  ```pycon
  >>> dev = qml.device("default.qubit", wires=2, cache=10)
  ```

* The `Operation`, `Tensor`, and `MeasurementProcess` classes now have the `__copy__` special method
  defined.
  [(#840)](https://github.com/PennyLaneAI/pennylane/pull/840)

  This allows us to ensure that, when a shallow copy is performed of an operation, the
  mutable list storing the operation parameters is *also* shallow copied. Both the old operation and
  the copied operation will continue to share the same parameter data,
  ```pycon
  >>> import copy
  >>> op = qml.RX(0.2, wires=0)
  >>> op2 = copy.copy(op)
  >>> op.data[0] is op2.data[0]
  True
  ```

  however the *list container* is not a reference:

  ```pycon
  >>> op.data is op2.data
  False
  ```

  This allows the parameters of the copied operation to be modified, without mutating
  the parameters of the original operation.

* The `QuantumTape.copy` method has been tweaked so that
  [(#840)](https://github.com/PennyLaneAI/pennylane/pull/840):

  - Optionally, the tape's operations are shallow copied in addition to the tape by passing the
    `copy_operations=True` boolean flag. This allows the copied tape's parameters to be mutated
    without affecting the original tape's parameters. (Note: the two tapes will share parameter data
    *until* one of the tapes has their parameter list modified.)

  - Copied tapes can be cast to another `QuantumTape` subclass by passing the `tape_cls` keyword
    argument.

<h3>Breaking changes</h3>

* Updated how parameter-shift gradient recipes are defined for operations, allowing for
  gradient recipes that are specified as an arbitrary number of terms.
  [(#909)](https://github.com/PennyLaneAI/pennylane/pull/909)

  Previously, `Operation.grad_recipe` was restricted to two-term parameter-shift formulas.
  With this change, the gradient recipe now contains elements of the form
  :math:`[c_i, a_i, s_i]`, resulting in a gradient recipe of
  :math:`\frac{\partial}{\partial\phi_k}f(\phi_k) = \sum_{i} c_i f(a_i \phi_k + s_i )`.

  As this is a breaking change, all custom operations with defined gradient recipes must be
  updated to continue working with PennyLane 0.13. Note though that if `grad_recipe = None`, the
  default gradient recipe remains unchanged, and corresponds to the two terms :math:`[c_0, a_0, s_0]=[1/2, 1, \pi/2]`
  and :math:`[c_1, a_1, s_1]=[-1/2, 1, -\pi/2]` for every parameter.

- The `VQECost` class has been renamed to `ExpvalCost` to reflect its general applicability
  beyond VQE. Use of `VQECost` is still possible but will result in a deprecation warning.
  [(#913)](https://github.com/PennyLaneAI/pennylane/pull/913)

<h3>Bug fixes</h3>

* The `default.qubit.tf` device is updated to handle TensorFlow objects (e.g.,
  `tf.Variable`) as gate parameters correctly when using the `MultiRZ` and
  `CRot` operations.
  [(#921)](https://github.com/PennyLaneAI/pennylane/pull/921)

* PennyLane tensor objects are now unwrapped in BaseQNode when passed as a
  keyword argument to the quantum function.
  [(#903)](https://github.com/PennyLaneAI/pennylane/pull/903)
  [(#893)](https://github.com/PennyLaneAI/pennylane/pull/893)

* The new tape mode now prevents multiple observables from being evaluated on the same wire
  if the observables are not qubit-wise commuting Pauli words.
  [(#882)](https://github.com/PennyLaneAI/pennylane/pull/882)

* Fixes a bug in `default.qubit` whereby inverses of common gates were not being applied
  via efficient gate-specific methods, instead falling back to matrix-vector multiplication.
  The following gates were affected: `PauliX`, `PauliY`, `PauliZ`, `Hadamard`, `SWAP`, `S`,
  `T`, `CNOT`, `CZ`.
  [(#872)](https://github.com/PennyLaneAI/pennylane/pull/872)

* The `PauliRot` operation now gracefully handles single-qubit Paulis, and all-identity Paulis
  [(#860)](https://github.com/PennyLaneAI/pennylane/pull/860).

* Fixes a bug whereby binary Python operators were not properly propagating the `requires_grad`
  attribute to the output tensor.
  [(#889)](https://github.com/PennyLaneAI/pennylane/pull/889)

* Fixes a bug which prevents `TorchLayer` from doing `backward` when CUDA is enabled.
  [(#899)](https://github.com/PennyLaneAI/pennylane/pull/899)

* Fixes a bug where multi-threaded execution of `QNodeCollection` sometimes fails
  because of simultaneous queuing. This is fixed by adding thread locking during queuing.
  [(#910)](https://github.com/PennyLaneAI/pennylane/pull/918)

* Fixes a bug in `QuantumTape.set_parameters()`. The previous implementation assumed
  that the `self.trainable_parms` set would always be iterated over in increasing integer
  order. However, this is not guaranteed behaviour, and can lead to the incorrect tape parameters
  being set if this is not the case.
  [(#923)](https://github.com/PennyLaneAI/pennylane/pull/923)

* Fixes broken error message if a QNode is instantiated with an unknown exception.
  [(#930)](https://github.com/PennyLaneAI/pennylane/pull/930)

<h3>Contributors</h3>

This release contains contributions from (in alphabetical order):

Juan Miguel Arrazola, Thomas Bromley, Christina Lee, Alain Delgado Gran, Olivia Di Matteo, Anthony
Hayes, Theodor Isacsson, Josh Izaac, Soran Jahangiri, Nathan Killoran, Shumpei Kobayashi, Romain
Moyard, Zeyue Niu, Maria Schuld, Antal Száva.

# Release 0.12.0

<h3>New features since last release</h3>

<h4>New and improved simulators</h4>

* PennyLane now supports a new device, `default.mixed`, designed for
  simulating mixed-state quantum computations. This enables native
  support for implementing noisy channels in a circuit, which generally
  map pure states to mixed states.
  [(#794)](https://github.com/PennyLaneAI/pennylane/pull/794)
  [(#807)](https://github.com/PennyLaneAI/pennylane/pull/807)
  [(#819)](https://github.com/PennyLaneAI/pennylane/pull/819)

  The device can be initialized as
  ```pycon
  >>> dev = qml.device("default.mixed", wires=1)
  ```

  This allows the construction of QNodes that include non-unitary operations,
  such as noisy channels:

  ```pycon
  >>> @qml.qnode(dev)
  ... def circuit(params):
  ...     qml.RX(params[0], wires=0)
  ...     qml.RY(params[1], wires=0)
  ...     qml.AmplitudeDamping(0.5, wires=0)
  ...     return qml.expval(qml.PauliZ(0))
  >>> print(circuit([0.54, 0.12]))
  0.9257702929524184
  >>> print(circuit([0, np.pi]))
  0.0
  ```

<h4>New tools for optimizing measurements</h4>

* The new `grouping` module provides functionality for grouping simultaneously measurable Pauli word
  observables.
  [(#761)](https://github.com/PennyLaneAI/pennylane/pull/761)
  [(#850)](https://github.com/PennyLaneAI/pennylane/pull/850)
  [(#852)](https://github.com/PennyLaneAI/pennylane/pull/852)

  - The `optimize_measurements` function will take as input a list of Pauli word observables and
    their corresponding coefficients (if any), and will return the partitioned Pauli terms
    diagonalized in the measurement basis and the corresponding diagonalizing circuits.

    ```python
    from pennylane.grouping import optimize_measurements
    h, nr_qubits = qml.qchem.molecular_hamiltonian("h2", "h2.xyz")
    rotations, grouped_ops, grouped_coeffs = optimize_measurements(h.ops, h.coeffs, grouping="qwc")
    ```

    The diagonalizing circuits of `rotations` correspond to the diagonalized Pauli word groupings of
    `grouped_ops`.

  - Pauli word partitioning utilities are performed by the `PauliGroupingStrategy`
    class. An input list of Pauli words can be partitioned into mutually commuting,
    qubit-wise-commuting, or anticommuting groupings.

    For example, partitioning Pauli words into anticommutative groupings by the Recursive Largest
    First (RLF) graph colouring heuristic:

    ```python
    from pennylane import PauliX, PauliY, PauliZ, Identity
    from pennylane.grouping import group_observables
    pauli_words = [
        Identity('a') @ Identity('b'),
        Identity('a') @ PauliX('b'),
        Identity('a') @ PauliY('b'),
        PauliZ('a') @ PauliX('b'),
        PauliZ('a') @ PauliY('b'),
        PauliZ('a') @ PauliZ('b')
    ]
    groupings = group_observables(pauli_words, grouping_type='anticommuting', method='rlf')
    ```

  - Various utility functions are included for obtaining and manipulating Pauli
    words in the binary symplectic vector space representation.

    For instance, two Pauli words may be converted to their binary vector representation:

    ```pycon
    >>> from pennylane.grouping import pauli_to_binary
    >>> from pennylane.wires import Wires
    >>> wire_map = {Wires('a'): 0, Wires('b'): 1}
    >>> pauli_vec_1 = pauli_to_binary(qml.PauliX('a') @ qml.PauliY('b'))
    >>> pauli_vec_2 = pauli_to_binary(qml.PauliZ('a') @ qml.PauliZ('b'))
    >>> pauli_vec_1
    [1. 1. 0. 1.]
    >>> pauli_vec_2
    [0. 0. 1. 1.]
    ```

    Their product up to a phase may be computed by taking the sum of their binary vector
    representations, and returned in the operator representation.

    ```pycon
    >>> from pennylane.grouping import binary_to_pauli
    >>> binary_to_pauli((pauli_vec_1 + pauli_vec_2) % 2, wire_map)
    Tensor product ['PauliY', 'PauliX']: 0 params, wires ['a', 'b']
    ```

    For more details on the grouping module, see the
    [grouping module documentation](https://pennylane.readthedocs.io/en/stable/code/qml_grouping.html)


<h4>Returning the quantum state from simulators</h4>

* The quantum state of a QNode can now be returned using the `qml.state()` return function.
  [(#818)](https://github.com/XanaduAI/pennylane/pull/818)

  ```python
  import pennylane as qml

  dev = qml.device("default.qubit", wires=3)
  qml.enable_tape()

  @qml.qnode(dev)
  def qfunc(x, y):
      qml.RZ(x, wires=0)
      qml.CNOT(wires=[0, 1])
      qml.RY(y, wires=1)
      qml.CNOT(wires=[0, 2])
      return qml.state()

  >>> qfunc(0.56, 0.1)
  array([0.95985437-0.27601028j, 0.        +0.j        ,
         0.04803275-0.01381203j, 0.        +0.j        ,
         0.        +0.j        , 0.        +0.j        ,
         0.        +0.j        , 0.        +0.j        ])
  ```

  Differentiating the state is currently available when using the
  classical backpropagation differentiation method (`diff_method="backprop"`) with a compatible device,
  and when using the new tape mode.

<h4>New operations and channels</h4>

* PennyLane now includes standard channels such as the Amplitude-damping,
  Phase-damping, and Depolarizing channels, as well as the ability
  to make custom qubit channels.
  [(#760)](https://github.com/PennyLaneAI/pennylane/pull/760)
  [(#766)](https://github.com/PennyLaneAI/pennylane/pull/766)
  [(#778)](https://github.com/PennyLaneAI/pennylane/pull/778)

* The controlled-Y operation is now available via `qml.CY`. For devices that do
  not natively support the controlled-Y operation, it will be decomposed
  into `qml.RY`, `qml.CNOT`, and `qml.S` operations.
  [(#806)](https://github.com/PennyLaneAI/pennylane/pull/806)

<h4>Preview the next-generation PennyLane QNode</h4>

* The new PennyLane `tape` module provides a re-formulated QNode class, rewritten from the ground-up,
  that uses a new `QuantumTape` object to represent the QNode's quantum circuit. Tape mode
  provides several advantages over the standard PennyLane QNode.
  [(#785)](https://github.com/PennyLaneAI/pennylane/pull/785)
  [(#792)](https://github.com/PennyLaneAI/pennylane/pull/792)
  [(#796)](https://github.com/PennyLaneAI/pennylane/pull/796)
  [(#800)](https://github.com/PennyLaneAI/pennylane/pull/800)
  [(#803)](https://github.com/PennyLaneAI/pennylane/pull/803)
  [(#804)](https://github.com/PennyLaneAI/pennylane/pull/804)
  [(#805)](https://github.com/PennyLaneAI/pennylane/pull/805)
  [(#808)](https://github.com/PennyLaneAI/pennylane/pull/808)
  [(#810)](https://github.com/PennyLaneAI/pennylane/pull/810)
  [(#811)](https://github.com/PennyLaneAI/pennylane/pull/811)
  [(#815)](https://github.com/PennyLaneAI/pennylane/pull/815)
  [(#820)](https://github.com/PennyLaneAI/pennylane/pull/820)
  [(#823)](https://github.com/PennyLaneAI/pennylane/pull/823)
  [(#824)](https://github.com/PennyLaneAI/pennylane/pull/824)
  [(#829)](https://github.com/PennyLaneAI/pennylane/pull/829)

  - Support for in-QNode classical processing: Tape mode allows for differentiable classical
    processing within the QNode.

  - No more Variable wrapping: In tape mode, QNode arguments no longer become `Variable`
    objects within the QNode.

  - Less restrictive QNode signatures: There is no longer any restriction on the QNode signature;
    the QNode can be defined and called following the same rules as standard Python functions.

  - Unifying all QNodes: The tape-mode QNode merges all QNodes (including the
    `JacobianQNode` and the `PassthruQNode`) into a single unified QNode, with
    identical behaviour regardless of the differentiation type.

  - Optimizations: Tape mode provides various performance optimizations, reducing pre- and
    post-processing overhead, and reduces the number of quantum evaluations in certain cases.

  Note that tape mode is **experimental**, and does not currently have feature-parity with the
  existing QNode. [Feedback and bug reports](https://github.com/PennyLaneAI/pennylane/issues) are
  encouraged and will help improve the new tape mode.

  Tape mode can be enabled globally via the `qml.enable_tape` function, without changing your
  PennyLane code:

  ```python
  qml.enable_tape()
  dev = qml.device("default.qubit", wires=1)

  @qml.qnode(dev, interface="tf")
  def circuit(p):
      print("Parameter value:", p)
      qml.RX(tf.sin(p[0])**2 + p[1], wires=0)
      return qml.expval(qml.PauliZ(0))
  ```

  For more details, please see the [tape mode
  documentation](https://pennylane.readthedocs.io/en/stable/code/qml_tape.html).

<h3>Improvements</h3>

* QNode caching has been introduced, allowing the QNode to keep track of the results of previous
  device executions and reuse those results in subsequent calls.
  Note that QNode caching is only supported in the new and experimental tape-mode.
  [(#817)](https://github.com/PennyLaneAI/pennylane/pull/817)

  Caching is available by passing a `caching` argument to the QNode:

  ```python
  dev = qml.device("default.qubit", wires=2)
  qml.enable_tape()

  @qml.qnode(dev, caching=10)  # cache up to 10 evaluations
  def qfunc(x):
      qml.RX(x, wires=0)
      qml.RX(0.3, wires=1)
      qml.CNOT(wires=[0, 1])
      return qml.expval(qml.PauliZ(1))

  qfunc(0.1)  # first evaluation executes on the device
  qfunc(0.1)  # second evaluation accesses the cached result
  ```

* Sped up the application of certain gates in `default.qubit` by using array/tensor
  manipulation tricks. The following gates are affected: `PauliX`, `PauliY`, `PauliZ`,
  `Hadamard`, `SWAP`, `S`, `T`, `CNOT`, `CZ`.
  [(#772)](https://github.com/PennyLaneAI/pennylane/pull/772)

* The computation of marginal probabilities has been made more efficient for devices
  with a large number of wires, achieving in some cases a 5x speedup.
  [(#799)](https://github.com/PennyLaneAI/pennylane/pull/799)

* Adds arithmetic operations (addition, tensor product,
  subtraction, and scalar multiplication) between `Hamiltonian`,
  `Tensor`, and `Observable` objects, and inline arithmetic
  operations between Hamiltonians and other observables.
  [(#765)](https://github.com/PennyLaneAI/pennylane/pull/765)

  Hamiltonians can now easily be defined as sums of observables:

  ```pycon3
  >>> H = 3 * qml.PauliZ(0) - (qml.PauliX(0) @ qml.PauliX(1)) + qml.Hamiltonian([4], [qml.PauliZ(0)])
  >>> print(H)
  (7.0) [Z0] + (-1.0) [X0 X1]
  ```

* Adds `compare()` method to `Observable` and `Hamiltonian` classes, which allows
  for comparison between observable quantities.
  [(#765)](https://github.com/PennyLaneAI/pennylane/pull/765)

  ```pycon3
  >>> H = qml.Hamiltonian([1], [qml.PauliZ(0)])
  >>> obs = qml.PauliZ(0) @ qml.Identity(1)
  >>> print(H.compare(obs))
  True
  ```

  ```pycon3
  >>> H = qml.Hamiltonian([2], [qml.PauliZ(0)])
  >>> obs = qml.PauliZ(1) @ qml.Identity(0)
  >>> print(H.compare(obs))
  False
  ```

* Adds `simplify()` method to the `Hamiltonian` class.
  [(#765)](https://github.com/PennyLaneAI/pennylane/pull/765)

  ```pycon3
  >>> H = qml.Hamiltonian([1, 2], [qml.PauliZ(0), qml.PauliZ(0) @ qml.Identity(1)])
  >>> H.simplify()
  >>> print(H)
  (3.0) [Z0]
  ```

* Added a new bit-flip mixer to the `qml.qaoa` module.
  [(#774)](https://github.com/PennyLaneAI/pennylane/pull/774)

* Summation of two `Wires` objects is now supported and will return
  a `Wires` object containing the set of all wires defined by the
  terms in the summation.
  [(#812)](https://github.com/PennyLaneAI/pennylane/pull/812)

<h3>Breaking changes</h3>

* The PennyLane NumPy module now returns scalar (zero-dimensional) arrays where
  Python scalars were previously returned.
  [(#820)](https://github.com/PennyLaneAI/pennylane/pull/820)
  [(#833)](https://github.com/PennyLaneAI/pennylane/pull/833)

  For example, this affects array element indexing, and summation:

  ```pycon
  >>> x = np.array([1, 2, 3], requires_grad=False)
  >>> x[0]
  tensor(1, requires_grad=False)
  >>> np.sum(x)
  tensor(6, requires_grad=True)
  ```

  This may require small updates to user code. A convenience method, `np.tensor.unwrap()`,
  has been added to help ease the transition. This converts PennyLane NumPy tensors
  to standard NumPy arrays and Python scalars:

  ```pycon
  >>> x = np.array(1.543, requires_grad=False)
  >>> x.unwrap()
  1.543
  ```

  Note, however, that information regarding array differentiability will be
  lost.

* The device capabilities dictionary has been redesigned, for clarity and robustness. In particular,
  the capabilities dictionary is now inherited from the parent class, various keys have more
  expressive names, and all keys are now defined in the base device class. For more details, please
  [refer to the developer
  documentation](https://pennylane.readthedocs.io/en/stable/development/plugins.html#device-capabilities).
  [(#781)](https://github.com/PennyLaneAI/pennylane/pull/781/files)

<h3>Bug fixes</h3>

* Changed to use lists for storing variable values inside `BaseQNode`
  allowing complex matrices to be passed to `QubitUnitary`.
  [(#773)](https://github.com/PennyLaneAI/pennylane/pull/773)

* Fixed a bug within `default.qubit`, resulting in greater efficiency
  when applying a state vector to all wires on the device.
  [(#849)](https://github.com/PennyLaneAI/pennylane/pull/849)

<h3>Documentation</h3>

* Equations have been added to the `qml.sample` and `qml.probs` docstrings
  to clarify the mathematical foundation of the performed measurements.
  [(#843)](https://github.com/PennyLaneAI/pennylane/pull/843)

<h3>Contributors</h3>

This release contains contributions from (in alphabetical order):

Aroosa Ijaz, Juan Miguel Arrazola, Thomas Bromley, Jack Ceroni, Alain Delgado Gran, Josh Izaac,
Soran Jahangiri, Nathan Killoran, Robert Lang, Cedric Lin, Olivia Di Matteo, Nicolás Quesada, Maria
Schuld, Antal Száva.

# Release 0.11.0

<h3>New features since last release</h3>

<h4>New and improved simulators</h4>

* Added a new device, `default.qubit.autograd`, a pure-state qubit simulator written using Autograd.
  This device supports classical backpropagation (`diff_method="backprop"`); this can
  be faster than the parameter-shift rule for computing quantum gradients
  when the number of parameters to be optimized is large.
  [(#721)](https://github.com/XanaduAI/pennylane/pull/721)

  ```pycon
  >>> dev = qml.device("default.qubit.autograd", wires=1)
  >>> @qml.qnode(dev, diff_method="backprop")
  ... def circuit(x):
  ...     qml.RX(x[1], wires=0)
  ...     qml.Rot(x[0], x[1], x[2], wires=0)
  ...     return qml.expval(qml.PauliZ(0))
  >>> weights = np.array([0.2, 0.5, 0.1])
  >>> grad_fn = qml.grad(circuit)
  >>> print(grad_fn(weights))
  array([-2.25267173e-01, -1.00864546e+00,  6.93889390e-18])
  ```

  See the [device documentation](https://pennylane.readthedocs.io/en/stable/code/api/pennylane.devices.default_qubit_autograd.DefaultQubitAutograd.html) for more details.

* A new experimental C++ state-vector simulator device is now available, `lightning.qubit`. It
  uses the C++ Eigen library to perform fast linear algebra calculations for simulating quantum
  state-vector evolution.

  `lightning.qubit` is currently in beta; it can be installed via `pip`:

  ```console
  $ pip install pennylane-lightning
  ```

  Once installed, it can be used as a PennyLane device:

  ```pycon
  >>> dev = qml.device("lightning.qubit", wires=2)
  ```

  For more details, please see the [lightning qubit documentation](https://pennylane-lightning.readthedocs.io).

<h4>New algorithms and templates</h4>

* Added built-in QAOA functionality via the new `qml.qaoa` module.
  [(#712)](https://github.com/PennyLaneAI/pennylane/pull/712)
  [(#718)](https://github.com/PennyLaneAI/pennylane/pull/718)
  [(#741)](https://github.com/PennyLaneAI/pennylane/pull/741)
  [(#720)](https://github.com/PennyLaneAI/pennylane/pull/720)

  This includes the following features:

  * New `qml.qaoa.x_mixer` and `qml.qaoa.xy_mixer` functions for defining Pauli-X and XY
    mixer Hamiltonians.

  * MaxCut: The `qml.qaoa.maxcut` function allows easy construction of the cost Hamiltonian
    and recommended mixer Hamiltonian for solving the MaxCut problem for a supplied graph.

  * Layers: `qml.qaoa.cost_layer` and `qml.qaoa.mixer_layer` take cost and mixer
    Hamiltonians, respectively, and apply the corresponding QAOA cost and mixer layers
    to the quantum circuit

  For example, using PennyLane to construct and solve a MaxCut problem with QAOA:

  ```python
  wires = range(3)
  graph = Graph([(0, 1), (1, 2), (2, 0)])
  cost_h, mixer_h = qaoa.maxcut(graph)

  def qaoa_layer(gamma, alpha):
      qaoa.cost_layer(gamma, cost_h)
      qaoa.mixer_layer(alpha, mixer_h)

  def antatz(params, **kwargs):

      for w in wires:
          qml.Hadamard(wires=w)

      # repeat the QAOA layer two times
      qml.layer(qaoa_layer, 2, params[0], params[1])

  dev = qml.device('default.qubit', wires=len(wires))
  cost_function = qml.VQECost(ansatz, cost_h, dev)
  ```

* Added an `ApproxTimeEvolution` template to the PennyLane templates module, which
  can be used to implement Trotterized time-evolution under a Hamiltonian.
  [(#710)](https://github.com/XanaduAI/pennylane/pull/710)

  <img src="https://pennylane.readthedocs.io/en/latest/_static/templates/subroutines/approx_time_evolution.png" width=50%/>

* Added a `qml.layer` template-constructing function, which takes a unitary, and
  repeatedly applies it on a set of wires to a given depth.
  [(#723)](https://github.com/PennyLaneAI/pennylane/pull/723)

  ```python
  def subroutine():
      qml.Hadamard(wires=[0])
      qml.CNOT(wires=[0, 1])
      qml.PauliX(wires=[1])

  dev = qml.device('default.qubit', wires=3)

  @qml.qnode(dev)
  def circuit():
      qml.layer(subroutine, 3)
      return [qml.expval(qml.PauliZ(0)), qml.expval(qml.PauliZ(1))]
  ```

  This creates the following circuit:
  ```pycon
  >>> circuit()
  >>> print(circuit.draw())
  0: ──H──╭C──X──H──╭C──X──H──╭C──X──┤ ⟨Z⟩
  1: ─────╰X────────╰X────────╰X─────┤ ⟨Z⟩
  ```

* Added the `qml.utils.decompose_hamiltonian` function. This function can be used to
  decompose a Hamiltonian into a linear combination of Pauli operators.
  [(#671)](https://github.com/XanaduAI/pennylane/pull/671)

  ```pycon
  >>> A = np.array(
  ... [[-2, -2+1j, -2, -2],
  ... [-2-1j,  0,  0, -1],
  ... [-2,  0, -2, -1],
  ... [-2, -1, -1,  0]])
  >>> coeffs, obs_list = decompose_hamiltonian(A)
  ```

<h4>New device features</h4>

* It is now possible to specify custom wire labels, such as `['anc1', 'anc2', 0, 1, 3]`, where the labels
  can be strings or numbers.
  [(#666)](https://github.com/XanaduAI/pennylane/pull/666)

  Custom wire labels are defined by passing a list to the `wires` argument when creating the device:

  ```pycon
  >>> dev = qml.device("default.qubit", wires=['anc1', 'anc2', 0, 1, 3])
  ```

  Quantum operations should then be invoked with these custom wire labels:

  ``` pycon
  >>> @qml.qnode(dev)
  >>> def circuit():
  ...    qml.Hadamard(wires='anc2')
  ...    qml.CNOT(wires=['anc1', 3])
  ...    ...
  ```

  The existing behaviour, in which the number of wires is specified on device initialization,
  continues to work as usual. This gives a default behaviour where wires are labelled
  by consecutive integers.

  ```pycon
  >>> dev = qml.device("default.qubit", wires=5)
  ```

* An integrated device test suite has been added, which can be used
  to run basic integration tests on core or external devices.
  [(#695)](https://github.com/PennyLaneAI/pennylane/pull/695)
  [(#724)](https://github.com/PennyLaneAI/pennylane/pull/724)
  [(#733)](https://github.com/PennyLaneAI/pennylane/pull/733)

  The test can be invoked against a particular device by calling the `pl-device-test`
  command line program:

  ```console
  $ pl-device-test --device=default.qubit --shots=1234 --analytic=False
  ```

  If the tests are run on external devices, the device and its dependencies must be
  installed locally. For more details, please see the
  [plugin test documentation](http://pennylane.readthedocs.io/en/latest/code/api/pennylane.devices.tests.html).

<h3>Improvements</h3>

* The functions implementing the quantum circuits building the Unitary Coupled-Cluster
  (UCCSD) VQE ansatz have been improved, with a more consistent naming convention and
  improved docstrings.
  [(#748)](https://github.com/PennyLaneAI/pennylane/pull/748)

  The changes include:

  - The terms *1particle-1hole (ph)* and *2particle-2hole (pphh)* excitations
    were replaced with the names *single* and *double* excitations, respectively.

  - The non-differentiable arguments in the `UCCSD` template were renamed accordingly:
    `ph` → `s_wires`, `pphh` → `d_wires`

  - The term *virtual*, previously used to refer the *unoccupied* orbitals, was discarded.

  - The Usage Details sections were updated and improved.

* Added support for TensorFlow 2.3 and PyTorch 1.6.
  [(#725)](https://github.com/PennyLaneAI/pennylane/pull/725)

* Returning probabilities is now supported from photonic QNodes.
  As with qubit QNodes, photonic QNodes returning probabilities are
  end-to-end differentiable.
  [(#699)](https://github.com/XanaduAI/pennylane/pull/699/)

  ```pycon
  >>> dev = qml.device("strawberryfields.fock", wires=2, cutoff_dim=5)
  >>> @qml.qnode(dev)
  ... def circuit(a):
  ...     qml.Displacement(a, 0, wires=0)
  ...     return qml.probs(wires=0)
  >>> print(circuit(0.5))
  [7.78800783e-01 1.94700196e-01 2.43375245e-02 2.02812704e-03 1.26757940e-04]
  ```

<h3>Breaking changes</h3>

* The `pennylane.plugins` and `pennylane.beta.plugins` folders have been renamed to
  `pennylane.devices` and `pennylane.beta.devices`, to reflect their content better.
  [(#726)](https://github.com/XanaduAI/pennylane/pull/726)

<h3>Bug fixes</h3>

* The PennyLane interface conversion functions can now convert QNodes with
  pre-existing interfaces.
  [(#707)](https://github.com/XanaduAI/pennylane/pull/707)

<h3>Documentation</h3>

* The interfaces section of the documentation has been renamed to 'Interfaces and training',
  and updated with the latest variable handling details.
  [(#753)](https://github.com/PennyLaneAI/pennylane/pull/753)

<h3>Contributors</h3>

This release contains contributions from (in alphabetical order):

Juan Miguel Arrazola, Thomas Bromley, Jack Ceroni, Alain Delgado Gran, Shadab Hussain, Theodor
Isacsson, Josh Izaac, Nathan Killoran, Maria Schuld, Antal Száva, Nicola Vitucci.

# Release 0.10.0

<h3>New features since last release</h3>

<h4>New and improved simulators</h4>

* Added a new device, `default.qubit.tf`, a pure-state qubit simulator written using TensorFlow.
  As a result, it supports classical backpropagation as a means to compute the Jacobian. This can
  be faster than the parameter-shift rule for computing quantum gradients
  when the number of parameters to be optimized is large.

  `default.qubit.tf` is designed to be used with end-to-end classical backpropagation
  (`diff_method="backprop"`) with the TensorFlow interface. This is the default method
  of differentiation when creating a QNode with this device.

  Using this method, the created QNode is a 'white-box' that is
  tightly integrated with your TensorFlow computation, including
  [AutoGraph](https://www.tensorflow.org/guide/function) support:

  ```pycon
  >>> dev = qml.device("default.qubit.tf", wires=1)
  >>> @tf.function
  ... @qml.qnode(dev, interface="tf", diff_method="backprop")
  ... def circuit(x):
  ...     qml.RX(x[1], wires=0)
  ...     qml.Rot(x[0], x[1], x[2], wires=0)
  ...     return qml.expval(qml.PauliZ(0))
  >>> weights = tf.Variable([0.2, 0.5, 0.1])
  >>> with tf.GradientTape() as tape:
  ...     res = circuit(weights)
  >>> print(tape.gradient(res, weights))
  tf.Tensor([-2.2526717e-01 -1.0086454e+00  1.3877788e-17], shape=(3,), dtype=float32)
  ```

  See the `default.qubit.tf`
  [documentation](https://pennylane.ai/en/stable/code/api/pennylane.beta.plugins.DefaultQubitTF.html)
  for more details.

* The [default.tensor plugin](https://github.com/XanaduAI/pennylane/blob/master/pennylane/beta/plugins/default_tensor.py)
  has been significantly upgraded. It now allows two different
  tensor network representations to be used: `"exact"` and `"mps"`. The former uses a
  exact factorized representation of quantum states, while the latter uses a matrix product state
  representation.
  ([#572](https://github.com/XanaduAI/pennylane/pull/572))
  ([#599](https://github.com/XanaduAI/pennylane/pull/599))

<h4>New machine learning functionality and integrations</h4>

* PennyLane QNodes can now be converted into Torch layers, allowing for creation of quantum and
  hybrid models using the `torch.nn` API.
  [(#588)](https://github.com/XanaduAI/pennylane/pull/588)

  A PennyLane QNode can be converted into a `torch.nn` layer using the `qml.qnn.TorchLayer` class:

  ```pycon
  >>> @qml.qnode(dev)
  ... def qnode(inputs, weights_0, weight_1):
  ...    # define the circuit
  ...    # ...

  >>> weight_shapes = {"weights_0": 3, "weight_1": 1}
  >>> qlayer = qml.qnn.TorchLayer(qnode, weight_shapes)
  ```

  A hybrid model can then be easily constructed:

  ```pycon
  >>> model = torch.nn.Sequential(qlayer, torch.nn.Linear(2, 2))
  ```

* Added a new "reversible" differentiation method which can be used in simulators, but not hardware.

  The reversible approach is similar to backpropagation, but trades off extra computation for
  enhanced memory efficiency. Where backpropagation caches the state tensors at each step during
  a simulated evolution, the reversible method only caches the final pre-measurement state.

  Compared to the parameter-shift method, the reversible method can be faster or slower,
  depending on the density and location of parametrized gates in a circuit
  (circuits with higher density of parametrized gates near the end of the circuit will see a benefit).
  [(#670)](https://github.com/XanaduAI/pennylane/pull/670)

  ```pycon
  >>> dev = qml.device("default.qubit", wires=2)
  ... @qml.qnode(dev, diff_method="reversible")
  ... def circuit(x):
  ...     qml.RX(x, wires=0)
  ...     qml.RX(x, wires=0)
  ...     qml.CNOT(wires=[0,1])
  ...     return qml.expval(qml.PauliZ(0))
  >>> qml.grad(circuit)(0.5)
  (array(-0.47942554),)
  ```

<h4>New templates and cost functions</h4>

* Added the new templates `UCCSD`, `SingleExcitationUnitary`, and`DoubleExcitationUnitary`,
  which together implement the Unitary Coupled-Cluster Singles and Doubles (UCCSD) ansatz
  to perform VQE-based quantum chemistry simulations using PennyLane-QChem.
  [(#622)](https://github.com/XanaduAI/pennylane/pull/622)
  [(#638)](https://github.com/XanaduAI/pennylane/pull/638)
  [(#654)](https://github.com/XanaduAI/pennylane/pull/654)
  [(#659)](https://github.com/XanaduAI/pennylane/pull/659)
  [(#622)](https://github.com/XanaduAI/pennylane/pull/622)

* Added module `pennylane.qnn.cost` with class `SquaredErrorLoss`. The module contains classes
  to calculate losses and cost functions on circuits with trainable parameters.
  [(#642)](https://github.com/XanaduAI/pennylane/pull/642)

<h3>Improvements</h3>

* Improves the wire management by making the `Operator.wires` attribute a `wires` object.
  [(#666)](https://github.com/XanaduAI/pennylane/pull/666)

* A significant improvement with respect to how QNodes and interfaces mark quantum function
  arguments as differentiable when using Autograd, designed to improve performance and make
  QNodes more intuitive.
  [(#648)](https://github.com/XanaduAI/pennylane/pull/648)
  [(#650)](https://github.com/XanaduAI/pennylane/pull/650)

  In particular, the following changes have been made:

  - A new `ndarray` subclass `pennylane.numpy.tensor`, which extends NumPy arrays with
    the keyword argument and attribute `requires_grad`. Tensors which have `requires_grad=False`
    are treated as non-differentiable by the Autograd interface.

  - A new subpackage `pennylane.numpy`, which wraps `autograd.numpy` such that NumPy functions
    accept the `requires_grad` keyword argument, and allows Autograd to differentiate
    `pennylane.numpy.tensor` objects.

  - The `argnum` argument to `qml.grad` is now optional; if not provided, arguments explicitly
    marked as `requires_grad=False` are excluded for the list of differentiable arguments.
    The ability to pass `argnum` has been retained for backwards compatibility, and
    if present the old behaviour persists.

* The QNode Torch interface now inspects QNode positional arguments.
  If any argument does not have the attribute `requires_grad=True`, it
  is automatically excluded from quantum gradient computations.
  [(#652)](https://github.com/XanaduAI/pennylane/pull/652)
  [(#660)](https://github.com/XanaduAI/pennylane/pull/660)

* The QNode TF interface now inspects QNode positional arguments.
  If any argument is not being watched by a `tf.GradientTape()`,
  it is automatically excluded from quantum gradient computations.
  [(#655)](https://github.com/XanaduAI/pennylane/pull/655)
  [(#660)](https://github.com/XanaduAI/pennylane/pull/660)

* QNodes have two new public methods: `QNode.set_trainable_args()` and `QNode.get_trainable_args()`.
  These are designed to be called by interfaces, to specify to the QNode which of its
  input arguments are differentiable. Arguments which are non-differentiable will not be converted
  to PennyLane Variable objects within the QNode.
  [(#660)](https://github.com/XanaduAI/pennylane/pull/660)

* Added `decomposition` method to PauliX, PauliY, PauliZ, S, T, Hadamard, and PhaseShift gates, which
  decomposes each of these gates into rotation gates.
  [(#668)](https://github.com/XanaduAI/pennylane/pull/668)

* The `CircuitGraph` class now supports serializing contained circuit operations
  and measurement basis rotations to an OpenQASM2.0 script via the new
  `CircuitGraph.to_openqasm()` method.
  [(#623)](https://github.com/XanaduAI/pennylane/pull/623)

<h3>Breaking changes</h3>

* Removes support for Python 3.5.
  [(#639)](https://github.com/XanaduAI/pennylane/pull/639)

<h3>Documentation</h3>

* Various small typos were fixed.

<h3>Contributors</h3>

This release contains contributions from (in alphabetical order):

Thomas Bromley, Jack Ceroni, Alain Delgado Gran, Theodor Isacsson, Josh Izaac,
Nathan Killoran, Maria Schuld, Antal Száva, Nicola Vitucci.


# Release 0.9.0

<h3>New features since last release</h3>

<h4>New machine learning integrations</h4>

* PennyLane QNodes can now be converted into Keras layers, allowing for creation of quantum and
  hybrid models using the Keras API.
  [(#529)](https://github.com/XanaduAI/pennylane/pull/529)

  A PennyLane QNode can be converted into a Keras layer using the `KerasLayer` class:

  ```python
  from pennylane.qnn import KerasLayer

  @qml.qnode(dev)
  def circuit(inputs, weights_0, weight_1):
     # define the circuit
     # ...

  weight_shapes = {"weights_0": 3, "weight_1": 1}
  qlayer = qml.qnn.KerasLayer(circuit, weight_shapes, output_dim=2)
  ```

  A hybrid model can then be easily constructed:

  ```python
  model = tf.keras.models.Sequential([qlayer, tf.keras.layers.Dense(2)])
  ```

* Added a new type of QNode, `qml.qnodes.PassthruQNode`. For simulators which are coded in an
  external library which supports automatic differentiation, PennyLane will treat a PassthruQNode as
  a "white box", and rely on the external library to directly provide gradients via backpropagation.
  This can be more efficient than the using parameter-shift rule for a large number of parameters.
  [(#488)](https://github.com/XanaduAI/pennylane/pull/488)

  Currently this behaviour is supported by PennyLane's `default.tensor.tf` device backend,
  compatible with the `'tf'` interface using TensorFlow 2:

  ```python
  dev = qml.device('default.tensor.tf', wires=2)

  @qml.qnode(dev, diff_method="backprop")
  def circuit(params):
      qml.RX(params[0], wires=0)
      qml.RX(params[1], wires=1)
      qml.CNOT(wires=[0, 1])
      return qml.expval(qml.PauliZ(0))

  qnode = PassthruQNode(circuit, dev)
  params = tf.Variable([0.3, 0.1])

  with tf.GradientTape() as tape:
      tape.watch(params)
      res = qnode(params)

  grad = tape.gradient(res, params)
  ```

<h4>New optimizers</h4>

* Added the `qml.RotosolveOptimizer`, a gradient-free optimizer
  that minimizes the quantum function by updating each parameter,
  one-by-one, via a closed-form expression while keeping other parameters
  fixed.
  [(#636)](https://github.com/XanaduAI/pennylane/pull/636)
  [(#539)](https://github.com/XanaduAI/pennylane/pull/539)

* Added the `qml.RotoselectOptimizer`, which uses Rotosolve to
  minimizes a quantum function with respect to both the
  rotation operations applied and the rotation parameters.
  [(#636)](https://github.com/XanaduAI/pennylane/pull/636)
  [(#539)](https://github.com/XanaduAI/pennylane/pull/539)

  For example, given a quantum function `f` that accepts parameters `x`
  and a list of corresponding rotation operations `generators`,
  the Rotoselect optimizer will, at each step, update both the parameter
  values and the list of rotation gates to minimize the loss:

  ```pycon
  >>> opt = qml.optimize.RotoselectOptimizer()
  >>> x = [0.3, 0.7]
  >>> generators = [qml.RX, qml.RY]
  >>> for _ in range(100):
  ...     x, generators = opt.step(f, x, generators)
  ```


<h4>New operations</h4>

* Added the `PauliRot` gate, which performs an arbitrary
  Pauli rotation on multiple qubits, and the `MultiRZ` gate,
  which performs a rotation generated by a tensor product
  of Pauli Z operators.
  [(#559)](https://github.com/XanaduAI/pennylane/pull/559)

  ```python
  dev = qml.device('default.qubit', wires=4)

  @qml.qnode(dev)
  def circuit(angle):
      qml.PauliRot(angle, "IXYZ", wires=[0, 1, 2, 3])
      return [qml.expval(qml.PauliZ(wire)) for wire in [0, 1, 2, 3]]
  ```

  ```pycon
  >>> circuit(0.4)
  [1.         0.92106099 0.92106099 1.        ]
  >>> print(circuit.draw())
   0: ──╭RI(0.4)──┤ ⟨Z⟩
   1: ──├RX(0.4)──┤ ⟨Z⟩
   2: ──├RY(0.4)──┤ ⟨Z⟩
   3: ──╰RZ(0.4)──┤ ⟨Z⟩
  ```

  If the `PauliRot` gate is not supported on the target device, it will
  be decomposed into `Hadamard`, `RX` and `MultiRZ` gates. Note that
  identity gates in the Pauli word result in untouched wires:

  ```pycon
  >>> print(circuit.draw())
   0: ───────────────────────────────────┤ ⟨Z⟩
   1: ──H──────────╭RZ(0.4)──H───────────┤ ⟨Z⟩
   2: ──RX(1.571)──├RZ(0.4)──RX(-1.571)──┤ ⟨Z⟩
   3: ─────────────╰RZ(0.4)──────────────┤ ⟨Z⟩
  ```

  If the `MultiRZ` gate is not supported, it will be decomposed into
  `CNOT` and `RZ` gates:

  ```pycon
  >>> print(circuit.draw())
   0: ──────────────────────────────────────────────────┤ ⟨Z⟩
   1: ──H──────────────╭X──RZ(0.4)──╭X──────H───────────┤ ⟨Z⟩
   2: ──RX(1.571)──╭X──╰C───────────╰C──╭X──RX(-1.571)──┤ ⟨Z⟩
   3: ─────────────╰C───────────────────╰C──────────────┤ ⟨Z⟩
  ```

* PennyLane now provides `DiagonalQubitUnitary` for diagonal gates, that are e.g.,
  encountered in IQP circuits. These kinds of gates can be evaluated much faster on
  a simulator device.
  [(#567)](https://github.com/XanaduAI/pennylane/pull/567)

  The gate can be used, for example, to efficiently simulate oracles:

  ```python
  dev = qml.device('default.qubit', wires=3)

  # Function as a bitstring
  f = np.array([1, 0, 0, 1, 1, 0, 1, 0])

  @qml.qnode(dev)
  def circuit(weights1, weights2):
      qml.templates.StronglyEntanglingLayers(weights1, wires=[0, 1, 2])

      # Implements the function as a phase-kickback oracle
      qml.DiagonalQubitUnitary((-1)**f, wires=[0, 1, 2])

      qml.templates.StronglyEntanglingLayers(weights2, wires=[0, 1, 2])
      return [qml.expval(qml.PauliZ(w)) for w in range(3)]
  ```

* Added the `TensorN` CVObservable that can represent the tensor product of the
  `NumberOperator` on photonic backends.
  [(#608)](https://github.com/XanaduAI/pennylane/pull/608)

<h4>New templates</h4>

* Added the `ArbitraryUnitary` and `ArbitraryStatePreparation` templates, which use
  `PauliRot` gates to perform an arbitrary unitary and prepare an arbitrary basis
  state with the minimal number of parameters.
  [(#590)](https://github.com/XanaduAI/pennylane/pull/590)

  ```python
  dev = qml.device('default.qubit', wires=3)

  @qml.qnode(dev)
  def circuit(weights1, weights2):
        qml.templates.ArbitraryStatePreparation(weights1, wires=[0, 1, 2])
        qml.templates.ArbitraryUnitary(weights2, wires=[0, 1, 2])
        return qml.probs(wires=[0, 1, 2])
  ```

* Added the `IQPEmbedding` template, which encodes inputs into the diagonal gates of an
  IQP circuit.
  [(#605)](https://github.com/XanaduAI/pennylane/pull/605)

  <img src="https://pennylane.readthedocs.io/en/latest/_images/iqp.png"
  width=50%></img>

* Added the `SimplifiedTwoDesign` template, which implements the circuit
  design of [Cerezo et al. (2020)](<https://arxiv.org/abs/2001.00550>).
  [(#556)](https://github.com/XanaduAI/pennylane/pull/556)

  <img src="https://pennylane.readthedocs.io/en/latest/_images/simplified_two_design.png"
  width=50%></img>

* Added the `BasicEntanglerLayers` template, which is a simple layer architecture
  of rotations and CNOT nearest-neighbour entanglers.
  [(#555)](https://github.com/XanaduAI/pennylane/pull/555)

  <img src="https://pennylane.readthedocs.io/en/latest/_images/basic_entangler.png"
  width=50%></img>

* PennyLane now offers a broadcasting function to easily construct templates:
  `qml.broadcast()` takes single quantum operations or other templates and applies
  them to wires in a specific pattern.
  [(#515)](https://github.com/XanaduAI/pennylane/pull/515)
  [(#522)](https://github.com/XanaduAI/pennylane/pull/522)
  [(#526)](https://github.com/XanaduAI/pennylane/pull/526)
  [(#603)](https://github.com/XanaduAI/pennylane/pull/603)

  For example, we can use broadcast to repeat a custom template
  across multiple wires:

  ```python
  from pennylane.templates import template

  @template
  def mytemplate(pars, wires):
      qml.Hadamard(wires=wires)
      qml.RY(pars, wires=wires)

  dev = qml.device('default.qubit', wires=3)

  @qml.qnode(dev)
  def circuit(pars):
      qml.broadcast(mytemplate, pattern="single", wires=[0,1,2], parameters=pars)
      return qml.expval(qml.PauliZ(0))
  ```

  ```pycon
  >>> circuit([1, 1, 0.1])
  -0.841470984807896
  >>> print(circuit.draw())
   0: ──H──RY(1.0)──┤ ⟨Z⟩
   1: ──H──RY(1.0)──┤
   2: ──H──RY(0.1)──┤
  ```

  For other available patterns, see the
  [broadcast function documentation](https://pennylane.readthedocs.io/en/latest/code/api/pennylane.broadcast.html).

<h3>Breaking changes</h3>

* The `QAOAEmbedding` now uses the new `MultiRZ` gate as a `ZZ` entangler,
  which changes the convention. While
  previously, the `ZZ` gate in the embedding was implemented as

  ```python
  CNOT(wires=[wires[0], wires[1]])
  RZ(2 * parameter, wires=wires[0])
  CNOT(wires=[wires[0], wires[1]])
  ```

  the `MultiRZ` corresponds to

  ```python
  CNOT(wires=[wires[1], wires[0]])
  RZ(parameter, wires=wires[0])
  CNOT(wires=[wires[1], wires[0]])
  ```

  which differs in the factor of `2`, and fixes a bug in the
  wires that the `CNOT` was applied to.
  [(#609)](https://github.com/XanaduAI/pennylane/pull/609)

* Probability methods are handled by `QubitDevice` and device method
  requirements are modified to simplify plugin development.
  [(#573)](https://github.com/XanaduAI/pennylane/pull/573)

* The internal variables `All` and `Any` to mark an `Operation` as acting on all or any
  wires have been renamed to `AllWires` and `AnyWires`.
  [(#614)](https://github.com/XanaduAI/pennylane/pull/614)

<h3>Improvements</h3>

* A new `Wires` class was introduced for the internal
  bookkeeping of wire indices.
  [(#615)](https://github.com/XanaduAI/pennylane/pull/615)

* Improvements to the speed/performance of the `default.qubit` device.
  [(#567)](https://github.com/XanaduAI/pennylane/pull/567)
  [(#559)](https://github.com/XanaduAI/pennylane/pull/559)

* Added the `"backprop"` and `"device"` differentiation methods to the `qnode`
  decorator.
  [(#552)](https://github.com/XanaduAI/pennylane/pull/552)

  - `"backprop"`: Use classical backpropagation. Default on simulator
    devices that are classically end-to-end differentiable.
    The returned QNode can only be used with the same machine learning
    framework (e.g., `default.tensor.tf` simulator with the `tensorflow` interface).

  - `"device"`: Queries the device directly for the gradient.

  Using the `"backprop"` differentiation method with the `default.tensor.tf`
  device, the created QNode is a 'white-box', and is tightly integrated with
  the overall TensorFlow computation:

  ```python
  >>> dev = qml.device("default.tensor.tf", wires=1)
  >>> @qml.qnode(dev, interface="tf", diff_method="backprop")
  >>> def circuit(x):
  ...     qml.RX(x[1], wires=0)
  ...     qml.Rot(x[0], x[1], x[2], wires=0)
  ...     return qml.expval(qml.PauliZ(0))
  >>> vars = tf.Variable([0.2, 0.5, 0.1])
  >>> with tf.GradientTape() as tape:
  ...     res = circuit(vars)
  >>> tape.gradient(res, vars)
  <tf.Tensor: shape=(3,), dtype=float32, numpy=array([-2.2526717e-01, -1.0086454e+00,  1.3877788e-17], dtype=float32)>
  ```

* The circuit drawer now displays inverted operations, as well as wires
  where probabilities are returned from the device:
  [(#540)](https://github.com/XanaduAI/pennylane/pull/540)

  ```python
  >>> @qml.qnode(dev)
  ... def circuit(theta):
  ...     qml.RX(theta, wires=0)
  ...     qml.CNOT(wires=[0, 1])
  ...     qml.S(wires=1).inv()
  ...     return qml.probs(wires=[0, 1])
  >>> circuit(0.2)
  array([0.99003329, 0.        , 0.        , 0.00996671])
  >>> print(circuit.draw())
  0: ──RX(0.2)──╭C───────╭┤ Probs
  1: ───────────╰X──S⁻¹──╰┤ Probs
  ```

* You can now evaluate the metric tensor of a VQE Hamiltonian via the new
  `VQECost.metric_tensor` method. This allows `VQECost` objects to be directly
  optimized by the quantum natural gradient optimizer (`qml.QNGOptimizer`).
  [(#618)](https://github.com/XanaduAI/pennylane/pull/618)

* The input check functions in `pennylane.templates.utils` are now public
  and visible in the API documentation.
  [(#566)](https://github.com/XanaduAI/pennylane/pull/566)

* Added keyword arguments for step size and order to the `qnode` decorator, as well as
  the `QNode` and `JacobianQNode` classes. This enables the user to set the step size
  and order when using finite difference methods. These options are also exposed when
  creating QNode collections.
  [(#530)](https://github.com/XanaduAI/pennylane/pull/530)
  [(#585)](https://github.com/XanaduAI/pennylane/pull/585)
  [(#587)](https://github.com/XanaduAI/pennylane/pull/587)

* The decomposition for the `CRY` gate now uses the simpler form `RY @ CNOT @ RY @ CNOT`
  [(#547)](https://github.com/XanaduAI/pennylane/pull/547)

* The underlying queuing system was refactored, removing the `qml._current_context`
  property that held the currently active `QNode` or `OperationRecorder`. Now, all
  objects that expose a queue for operations inherit from `QueuingContext` and
  register their queue globally.
  [(#548)](https://github.com/XanaduAI/pennylane/pull/548)

* The PennyLane repository has a new benchmarking tool which supports the comparison of different git revisions.
  [(#568)](https://github.com/XanaduAI/pennylane/pull/568)
  [(#560)](https://github.com/XanaduAI/pennylane/pull/560)
  [(#516)](https://github.com/XanaduAI/pennylane/pull/516)

<h3>Documentation</h3>

* Updated the development section by creating a landing page with links to sub-pages
  containing specific guides.
  [(#596)](https://github.com/XanaduAI/pennylane/pull/596)

* Extended the developer's guide by a section explaining how to add new templates.
  [(#564)](https://github.com/XanaduAI/pennylane/pull/564)

<h3>Bug fixes</h3>

* `tf.GradientTape().jacobian()` can now be evaluated on QNodes using the TensorFlow interface.
  [(#626)](https://github.com/XanaduAI/pennylane/pull/626)

* `RandomLayers()` is now compatible with the qiskit devices.
  [(#597)](https://github.com/XanaduAI/pennylane/pull/597)

* `DefaultQubit.probability()` now returns the correct probability when called with
  `device.analytic=False`.
  [(#563)](https://github.com/XanaduAI/pennylane/pull/563)

* Fixed a bug in the `StronglyEntanglingLayers` template, allowing it to
  work correctly when applied to a single wire.
  [(544)](https://github.com/XanaduAI/pennylane/pull/544)

* Fixed a bug when inverting operations with decompositions; operations marked as inverted
  are now correctly inverted when the fallback decomposition is called.
  [(#543)](https://github.com/XanaduAI/pennylane/pull/543)

* The `QNode.print_applied()` method now correctly displays wires where
  `qml.prob()` is being returned.
  [#542](https://github.com/XanaduAI/pennylane/pull/542)

<h3>Contributors</h3>

This release contains contributions from (in alphabetical order):

Ville Bergholm, Lana Bozanic, Thomas Bromley, Theodor Isacsson, Josh Izaac, Nathan Killoran,
Maggie Li, Johannes Jakob Meyer, Maria Schuld, Sukin Sim, Antal Száva.

# Release 0.8.1

<h3>Improvements</h3>

* Beginning of support for Python 3.8, with the test suite
  now being run in a Python 3.8 environment.
  [(#501)](https://github.com/XanaduAI/pennylane/pull/501)

<h3>Documentation</h3>

* Present templates as a gallery of thumbnails showing the
  basic circuit architecture.
  [(#499)](https://github.com/XanaduAI/pennylane/pull/499)

<h3>Bug fixes</h3>

* Fixed a bug where multiplying a QNode parameter by 0 caused a divide
  by zero error when calculating the parameter shift formula.
  [(#512)](https://github.com/XanaduAI/pennylane/pull/512)

* Fixed a bug where the shape of differentiable QNode arguments
  was being cached on the first construction, leading to indexing
  errors if the QNode was re-evaluated if the argument changed shape.
  [(#505)](https://github.com/XanaduAI/pennylane/pull/505)

<h3>Contributors</h3>

This release contains contributions from (in alphabetical order):

Ville Bergholm, Josh Izaac, Johannes Jakob Meyer, Maria Schuld, Antal Száva.

# Release 0.8.0

<h3>New features since last release</h3>

* Added a quantum chemistry package, `pennylane.qchem`, which supports
  integration with OpenFermion, Psi4, PySCF, and OpenBabel.
  [(#453)](https://github.com/XanaduAI/pennylane/pull/453)

  Features include:

  - Generate the qubit Hamiltonians directly starting with the atomic structure of the molecule.
  - Calculate the mean-field (Hartree-Fock) electronic structure of molecules.
  - Allow to define an active space based on the number of active electrons and active orbitals.
  - Perform the fermionic-to-qubit transformation of the electronic Hamiltonian by
    using different functions implemented in OpenFermion.
  - Convert OpenFermion's QubitOperator to a Pennylane `Hamiltonian` class.
  - Perform a Variational Quantum Eigensolver (VQE) computation with this Hamiltonian in PennyLane.

  Check out the [quantum chemistry quickstart](https://pennylane.readthedocs.io/en/latest/introduction/chemistry.html), as well the quantum chemistry and VQE tutorials.

* PennyLane now has some functions and classes for creating and solving VQE
  problems. [(#467)](https://github.com/XanaduAI/pennylane/pull/467)

  - `qml.Hamiltonian`: a lightweight class for representing qubit Hamiltonians
  - `qml.VQECost`: a class for quickly constructing a differentiable cost function
    given a circuit ansatz, Hamiltonian, and one or more devices

    ```python
    >>> H = qml.vqe.Hamiltonian(coeffs, obs)
    >>> cost = qml.VQECost(ansatz, hamiltonian, dev, interface="torch")
    >>> params = torch.rand([4, 3])
    >>> cost(params)
    tensor(0.0245, dtype=torch.float64)
    ```

* Added a circuit drawing feature that provides a text-based representation
  of a QNode instance. It can be invoked via `qnode.draw()`. The user can specify
  to display variable names instead of variable values and choose either an ASCII
  or Unicode charset.
  [(#446)](https://github.com/XanaduAI/pennylane/pull/446)

  Consider the following circuit as an example:
  ```python3
  @qml.qnode(dev)
  def qfunc(a, w):
      qml.Hadamard(0)
      qml.CRX(a, wires=[0, 1])
      qml.Rot(w[0], w[1], w[2], wires=[1])
      qml.CRX(-a, wires=[0, 1])

      return qml.expval(qml.PauliZ(0) @ qml.PauliZ(1))
  ```

  We can draw the circuit after it has been executed:

  ```python
  >>> result = qfunc(2.3, [1.2, 3.2, 0.7])
  >>> print(qfunc.draw())
   0: ──H──╭C────────────────────────────╭C─────────╭┤ ⟨Z ⊗ Z⟩
   1: ─────╰RX(2.3)──Rot(1.2, 3.2, 0.7)──╰RX(-2.3)──╰┤ ⟨Z ⊗ Z⟩
  >>> print(qfunc.draw(charset="ascii"))
   0: --H--+C----------------------------+C---------+| <Z @ Z>
   1: -----+RX(2.3)--Rot(1.2, 3.2, 0.7)--+RX(-2.3)--+| <Z @ Z>
  >>> print(qfunc.draw(show_variable_names=True))
   0: ──H──╭C─────────────────────────────╭C─────────╭┤ ⟨Z ⊗ Z⟩
   1: ─────╰RX(a)──Rot(w[0], w[1], w[2])──╰RX(-1*a)──╰┤ ⟨Z ⊗ Z⟩
  ```

* Added `QAOAEmbedding` and its parameter initialization
  as a new trainable template.
  [(#442)](https://github.com/XanaduAI/pennylane/pull/442)

  <img src="https://pennylane.readthedocs.io/en/latest/_images/qaoa_layers.png"
  width=70%></img>

* Added the `qml.probs()` measurement function, allowing QNodes
  to differentiate variational circuit probabilities
  on simulators and hardware.
  [(#432)](https://github.com/XanaduAI/pennylane/pull/432)

  ```python
  @qml.qnode(dev)
  def circuit(x):
      qml.Hadamard(wires=0)
      qml.RY(x, wires=0)
      qml.RX(x, wires=1)
      qml.CNOT(wires=[0, 1])
      return qml.probs(wires=[0])
  ```
  Executing this circuit gives the marginal probability of wire 1:
  ```python
  >>> circuit(0.2)
  [0.40066533 0.59933467]
  ```
  QNodes that return probabilities fully support autodifferentiation.

* Added the convenience load functions `qml.from_pyquil`, `qml.from_quil` and
  `qml.from_quil_file` that convert pyQuil objects and Quil code to PennyLane
  templates. This feature requires version 0.8 or above of the PennyLane-Forest
  plugin.
  [(#459)](https://github.com/XanaduAI/pennylane/pull/459)

* Added a `qml.inv` method that inverts templates and sequences of Operations.
  Added a `@qml.template` decorator that makes templates return the queued Operations.
  [(#462)](https://github.com/XanaduAI/pennylane/pull/462)

  For example, using this function to invert a template inside a QNode:

  ```python3
      @qml.template
      def ansatz(weights, wires):
          for idx, wire in enumerate(wires):
              qml.RX(weights[idx], wires=[wire])

          for idx in range(len(wires) - 1):
              qml.CNOT(wires=[wires[idx], wires[idx + 1]])

      dev = qml.device('default.qubit', wires=2)

      @qml.qnode(dev)
      def circuit(weights):
          qml.inv(ansatz(weights, wires=[0, 1]))
          return qml.expval(qml.PauliZ(0) @ qml.PauliZ(1))
    ```

* Added the `QNodeCollection` container class, that allows independent
  QNodes to be stored and evaluated simultaneously. Experimental support
  for asynchronous evaluation of contained QNodes is provided with the
  `parallel=True` keyword argument.
  [(#466)](https://github.com/XanaduAI/pennylane/pull/466)

* Added a high level `qml.map` function, that maps a quantum
  circuit template over a list of observables or devices, returning
  a `QNodeCollection`.
  [(#466)](https://github.com/XanaduAI/pennylane/pull/466)

  For example:

  ```python3
  >>> def my_template(params, wires, **kwargs):
  >>>    qml.RX(params[0], wires=wires[0])
  >>>    qml.RX(params[1], wires=wires[1])
  >>>    qml.CNOT(wires=wires)

  >>> obs_list = [qml.PauliX(0) @ qml.PauliZ(1), qml.PauliZ(0) @ qml.PauliX(1)]
  >>> dev = qml.device("default.qubit", wires=2)
  >>> qnodes = qml.map(my_template, obs_list, dev, measure="expval")
  >>> qnodes([0.54, 0.12])
  array([-0.06154835  0.99280864])
  ```

* Added high level `qml.sum`, `qml.dot`, `qml.apply` functions
  that act on QNode collections.
  [(#466)](https://github.com/XanaduAI/pennylane/pull/466)

  `qml.apply` allows vectorized functions to act over the entire QNode
  collection:
  ```python
  >>> qnodes = qml.map(my_template, obs_list, dev, measure="expval")
  >>> cost = qml.apply(np.sin, qnodes)
  >>> cost([0.54, 0.12])
  array([-0.0615095  0.83756375])
  ```

  `qml.sum` and `qml.dot` take the sum of a QNode collection, and a
  dot product of tensors/arrays/QNode collections, respectively.

<h3>Breaking changes</h3>

* Deprecated the old-style `QNode` such that only the new-style `QNode` and its syntax can be used,
  moved all related files from the `pennylane/beta` folder to `pennylane`.
  [(#440)](https://github.com/XanaduAI/pennylane/pull/440)

<h3>Improvements</h3>

* Added the `Tensor.prune()` method and the `Tensor.non_identity_obs` property for extracting
  non-identity instances from the observables making up a `Tensor` instance.
  [(#498)](https://github.com/XanaduAI/pennylane/pull/498)

* Renamed the `expt.tensornet` and `expt.tensornet.tf` devices to `default.tensor` and
  `default.tensor.tf`.
  [(#495)](https://github.com/XanaduAI/pennylane/pull/495)

* Added a serialization method to the `CircuitGraph` class that is used to create a unique
  hash for each quantum circuit graph.
  [(#470)](https://github.com/XanaduAI/pennylane/pull/470)

* Added the `Observable.eigvals` method to return the eigenvalues of observables.
  [(#449)](https://github.com/XanaduAI/pennylane/pull/449)

* Added the `Observable.diagonalizing_gates` method to return the gates
  that diagonalize an observable in the computational basis.
  [(#454)](https://github.com/XanaduAI/pennylane/pull/454)

* Added the `Operator.matrix` method to return the matrix representation
  of an operator in the computational basis.
  [(#454)](https://github.com/XanaduAI/pennylane/pull/454)

* Added a `QubitDevice` class which implements common functionalities of plugin devices such that
  plugin devices can rely on these implementations. The new `QubitDevice` also includes
  a new `execute` method, which allows for more convenient plugin design. In addition, `QubitDevice`
  also unifies the way samples are generated on qubit-based devices.
  [(#452)](https://github.com/XanaduAI/pennylane/pull/452)
  [(#473)](https://github.com/XanaduAI/pennylane/pull/473)

* Improved documentation of `AmplitudeEmbedding` and `BasisEmbedding` templates.
  [(#441)](https://github.com/XanaduAI/pennylane/pull/441)
  [(#439)](https://github.com/XanaduAI/pennylane/pull/439)

* Codeblocks in the documentation now have a 'copy' button for easily
  copying examples.
  [(#437)](https://github.com/XanaduAI/pennylane/pull/437)

<h3>Documentation</h3>

* Update the developers plugin guide to use QubitDevice.
  [(#483)](https://github.com/XanaduAI/pennylane/pull/483)

<h3>Bug fixes</h3>

* Fixed a bug in `CVQNode._pd_analytic`, where non-descendant observables were not
  Heisenberg-transformed before evaluating the partial derivatives when using the
  order-2 parameter-shift method, resulting in an erroneous Jacobian for some circuits.
  [(#433)](https://github.com/XanaduAI/pennylane/pull/433)

<h3>Contributors</h3>

This release contains contributions from (in alphabetical order):

Juan Miguel Arrazola, Ville Bergholm, Alain Delgado Gran, Olivia Di Matteo,
Theodor Isacsson, Josh Izaac, Soran Jahangiri, Nathan Killoran, Johannes Jakob Meyer,
Zeyue Niu, Maria Schuld, Antal Száva.

# Release 0.7.0

<h3>New features since last release</h3>

* Custom padding constant in `AmplitudeEmbedding` is supported (see 'Breaking changes'.)
  [(#419)](https://github.com/XanaduAI/pennylane/pull/419)

* `StronglyEntanglingLayer` and `RandomLayer` now work with a single wire.
  [(#409)](https://github.com/XanaduAI/pennylane/pull/409)
  [(#413)](https://github.com/XanaduAI/pennylane/pull/413)

* Added support for applying the inverse of an `Operation` within a circuit.
  [(#377)](https://github.com/XanaduAI/pennylane/pull/377)

* Added an `OperationRecorder()` context manager, that allows templates
  and quantum functions to be executed while recording events. The
  recorder can be used with and without QNodes as a debugging utility.
  [(#388)](https://github.com/XanaduAI/pennylane/pull/388)

* Operations can now specify a decomposition that is used when the desired operation
  is not supported on the target device.
  [(#396)](https://github.com/XanaduAI/pennylane/pull/396)

* The ability to load circuits from external frameworks as templates
  has been added via the new `qml.load()` function. This feature
  requires plugin support --- this initial release provides support
  for Qiskit circuits and QASM files when `pennylane-qiskit` is installed,
  via the functions `qml.from_qiskit` and `qml.from_qasm`.
  [(#418)](https://github.com/XanaduAI/pennylane/pull/418)

* An experimental tensor network device has been added
  [(#416)](https://github.com/XanaduAI/pennylane/pull/416)
  [(#395)](https://github.com/XanaduAI/pennylane/pull/395)
  [(#394)](https://github.com/XanaduAI/pennylane/pull/394)
  [(#380)](https://github.com/XanaduAI/pennylane/pull/380)

* An experimental tensor network device which uses TensorFlow for
  backpropagation has been added
  [(#427)](https://github.com/XanaduAI/pennylane/pull/427)

* Custom padding constant in `AmplitudeEmbedding` is supported (see 'Breaking changes'.)
  [(#419)](https://github.com/XanaduAI/pennylane/pull/419)

<h3>Breaking changes</h3>

* The `pad` parameter in `AmplitudeEmbedding()` is now either `None` (no automatic padding), or a
  number that is used as the padding constant.
  [(#419)](https://github.com/XanaduAI/pennylane/pull/419)

* Initialization functions now return a single array of weights per function. Utilities for multi-weight templates
  `Interferometer()` and `CVNeuralNetLayers()` are provided.
  [(#412)](https://github.com/XanaduAI/pennylane/pull/412)

* The single layer templates `RandomLayer()`, `CVNeuralNetLayer()` and `StronglyEntanglingLayer()`
  have been turned into private functions `_random_layer()`, `_cv_neural_net_layer()` and
  `_strongly_entangling_layer()`. Recommended use is now via the corresponding `Layers()` templates.
  [(#413)](https://github.com/XanaduAI/pennylane/pull/413)

<h3>Improvements</h3>

* Added extensive input checks in templates.
  [(#419)](https://github.com/XanaduAI/pennylane/pull/419)

* Templates integration tests are rewritten - now cover keyword/positional argument passing,
  interfaces and combinations of templates.
  [(#409)](https://github.com/XanaduAI/pennylane/pull/409)
  [(#419)](https://github.com/XanaduAI/pennylane/pull/419)

* State vector preparation operations in the `default.qubit` plugin can now be
  applied to subsets of wires, and are restricted to being the first operation
  in a circuit.
  [(#346)](https://github.com/XanaduAI/pennylane/pull/346)

* The `QNode` class is split into a hierarchy of simpler classes.
  [(#354)](https://github.com/XanaduAI/pennylane/pull/354)
  [(#398)](https://github.com/XanaduAI/pennylane/pull/398)
  [(#415)](https://github.com/XanaduAI/pennylane/pull/415)
  [(#417)](https://github.com/XanaduAI/pennylane/pull/417)
  [(#425)](https://github.com/XanaduAI/pennylane/pull/425)

* Added the gates U1, U2 and U3 parametrizing arbitrary unitaries on 1, 2 and 3
  qubits and the Toffoli gate to the set of qubit operations.
  [(#396)](https://github.com/XanaduAI/pennylane/pull/396)

* Changes have been made to accomodate the movement of the main function
  in `pytest._internal` to `pytest._internal.main` in pip 19.3.
  [(#404)](https://github.com/XanaduAI/pennylane/pull/404)

* Added the templates `BasisStatePreparation` and `MottonenStatePreparation` that use
  gates to prepare a basis state and an arbitrary state respectively.
  [(#336)](https://github.com/XanaduAI/pennylane/pull/336)

* Added decompositions for `BasisState` and `QubitStateVector` based on state
  preparation templates.
  [(#414)](https://github.com/XanaduAI/pennylane/pull/414)

* Replaces the pseudo-inverse in the quantum natural gradient optimizer
  (which can be numerically unstable) with `np.linalg.solve`.
  [(#428)](https://github.com/XanaduAI/pennylane/pull/428)

<h3>Contributors</h3>

This release contains contributions from (in alphabetical order):

Ville Bergholm, Josh Izaac, Nathan Killoran, Angus Lowe, Johannes Jakob Meyer,
Oluwatobi Ogunbayo, Maria Schuld, Antal Száva.

# Release 0.6.1

<h3>New features since last release</h3>

* Added a `print_applied` method to QNodes, allowing the operation
  and observable queue to be printed as last constructed.
  [(#378)](https://github.com/XanaduAI/pennylane/pull/378)

<h3>Improvements</h3>

* A new `Operator` base class is introduced, which is inherited by both the
  `Observable` class and the `Operation` class.
  [(#355)](https://github.com/XanaduAI/pennylane/pull/355)

* Removed deprecated `@abstractproperty` decorators
  in `_device.py`.
  [(#374)](https://github.com/XanaduAI/pennylane/pull/374)

* The `CircuitGraph` class is updated to deal with `Operation` instances directly.
  [(#344)](https://github.com/XanaduAI/pennylane/pull/344)

* Comprehensive gradient tests have been added for the interfaces.
  [(#381)](https://github.com/XanaduAI/pennylane/pull/381)

<h3>Documentation</h3>

* The new restructured documentation has been polished and updated.
  [(#387)](https://github.com/XanaduAI/pennylane/pull/387)
  [(#375)](https://github.com/XanaduAI/pennylane/pull/375)
  [(#372)](https://github.com/XanaduAI/pennylane/pull/372)
  [(#370)](https://github.com/XanaduAI/pennylane/pull/370)
  [(#369)](https://github.com/XanaduAI/pennylane/pull/369)
  [(#367)](https://github.com/XanaduAI/pennylane/pull/367)
  [(#364)](https://github.com/XanaduAI/pennylane/pull/364)

* Updated the development guides.
  [(#382)](https://github.com/XanaduAI/pennylane/pull/382)
  [(#379)](https://github.com/XanaduAI/pennylane/pull/379)

* Added all modules, classes, and functions to the API section
  in the documentation.
  [(#373)](https://github.com/XanaduAI/pennylane/pull/373)

<h3>Bug fixes</h3>

* Replaces the existing `np.linalg.norm` normalization with hand-coded
  normalization, allowing `AmplitudeEmbedding` to be used with differentiable
  parameters. AmplitudeEmbedding tests have been added and improved.
  [(#376)](https://github.com/XanaduAI/pennylane/pull/376)

<h3>Contributors</h3>

This release contains contributions from (in alphabetical order):

Ville Bergholm, Josh Izaac, Nathan Killoran, Maria Schuld, Antal Száva

# Release 0.6.0

<h3>New features since last release</h3>

* The devices `default.qubit` and `default.gaussian` have a new initialization parameter
  `analytic` that indicates if expectation values and variances should be calculated
  analytically and not be estimated from data.
  [(#317)](https://github.com/XanaduAI/pennylane/pull/317)

* Added C-SWAP gate to the set of qubit operations
  [(#330)](https://github.com/XanaduAI/pennylane/pull/330)

* The TensorFlow interface has been renamed from `"tfe"` to `"tf"`, and
  now supports TensorFlow 2.0.
  [(#337)](https://github.com/XanaduAI/pennylane/pull/337)

* Added the S and T gates to the set of qubit operations.
  [(#343)](https://github.com/XanaduAI/pennylane/pull/343)

* Tensor observables are now supported within the `expval`,
  `var`, and `sample` functions, by using the `@` operator.
  [(#267)](https://github.com/XanaduAI/pennylane/pull/267)


<h3>Breaking changes</h3>

* The argument `n` specifying the number of samples in the method `Device.sample` was removed.
  Instead, the method will always return `Device.shots` many samples.
  [(#317)](https://github.com/XanaduAI/pennylane/pull/317)

<h3>Improvements</h3>

* The number of shots / random samples used to estimate expectation values and variances, `Device.shots`,
  can now be changed after device creation.
  [(#317)](https://github.com/XanaduAI/pennylane/pull/317)

* Unified import shortcuts to be under qml in qnode.py
  and test_operation.py
  [(#329)](https://github.com/XanaduAI/pennylane/pull/329)

* The quantum natural gradient now uses `scipy.linalg.pinvh` which is more efficient for symmetric matrices
  than the previously used `scipy.linalg.pinv`.
  [(#331)](https://github.com/XanaduAI/pennylane/pull/331)

* The deprecated `qml.expval.Observable` syntax has been removed.
  [(#267)](https://github.com/XanaduAI/pennylane/pull/267)

* Remainder of the unittest-style tests were ported to pytest.
  [(#310)](https://github.com/XanaduAI/pennylane/pull/310)

* The `do_queue` argument for operations now only takes effect
  within QNodes. Outside of QNodes, operations can now be instantiated
  without needing to specify `do_queue`.
  [(#359)](https://github.com/XanaduAI/pennylane/pull/359)

<h3>Documentation</h3>

* The docs are rewritten and restructured to contain a code introduction section as well as an API section.
  [(#314)](https://github.com/XanaduAI/pennylane/pull/275)

* Added Ising model example to the tutorials
  [(#319)](https://github.com/XanaduAI/pennylane/pull/319)

* Added tutorial for QAOA on MaxCut problem
  [(#328)](https://github.com/XanaduAI/pennylane/pull/328)

* Added QGAN flow chart figure to its tutorial
  [(#333)](https://github.com/XanaduAI/pennylane/pull/333)

* Added missing figures for gallery thumbnails of state-preparation
  and QGAN tutorials
  [(#326)](https://github.com/XanaduAI/pennylane/pull/326)

* Fixed typos in the state preparation tutorial
  [(#321)](https://github.com/XanaduAI/pennylane/pull/321)

* Fixed bug in VQE tutorial 3D plots
  [(#327)](https://github.com/XanaduAI/pennylane/pull/327)

<h3>Bug fixes</h3>

* Fixed typo in measurement type error message in qnode.py
  [(#341)](https://github.com/XanaduAI/pennylane/pull/341)

<h3>Contributors</h3>

This release contains contributions from (in alphabetical order):

Shahnawaz Ahmed, Ville Bergholm, Aroosa Ijaz, Josh Izaac, Nathan Killoran, Angus Lowe,
Johannes Jakob Meyer, Maria Schuld, Antal Száva, Roeland Wiersema.

# Release 0.5.0

<h3>New features since last release</h3>

* Adds a new optimizer, `qml.QNGOptimizer`, which optimizes QNodes using
  quantum natural gradient descent. See https://arxiv.org/abs/1909.02108
  for more details.
  [(#295)](https://github.com/XanaduAI/pennylane/pull/295)
  [(#311)](https://github.com/XanaduAI/pennylane/pull/311)

* Adds a new QNode method, `QNode.metric_tensor()`,
  which returns the block-diagonal approximation to the Fubini-Study
  metric tensor evaluated on the attached device.
  [(#295)](https://github.com/XanaduAI/pennylane/pull/295)

* Sampling support: QNodes can now return a specified number of samples
  from a given observable via the top-level `pennylane.sample()` function.
  To support this on plugin devices, there is a new `Device.sample` method.

  Calculating gradients of QNodes that involve sampling is not possible.
  [(#256)](https://github.com/XanaduAI/pennylane/pull/256)

* `default.qubit` has been updated to provide support for sampling.
  [(#256)](https://github.com/XanaduAI/pennylane/pull/256)

* Added controlled rotation gates to PennyLane operations and `default.qubit` plugin.
  [(#251)](https://github.com/XanaduAI/pennylane/pull/251)

<h3>Breaking changes</h3>

* The method `Device.supported` was removed, and replaced with the methods
  `Device.supports_observable` and `Device.supports_operation`.
  Both methods can be called with string arguments (`dev.supports_observable('PauliX')`) and
  class arguments (`dev.supports_observable(qml.PauliX)`).
  [(#276)](https://github.com/XanaduAI/pennylane/pull/276)

* The following CV observables were renamed to comply with the new Operation/Observable
  scheme: `MeanPhoton` to `NumberOperator`, `Homodyne` to `QuadOperator` and `NumberState` to `FockStateProjector`.
  [(#254)](https://github.com/XanaduAI/pennylane/pull/254)

<h3>Improvements</h3>

* The `AmplitudeEmbedding` function now provides options to normalize and
  pad features to ensure a valid state vector is prepared.
  [(#275)](https://github.com/XanaduAI/pennylane/pull/275)

* Operations can now optionally specify generators, either as existing PennyLane
  operations, or by providing a NumPy array.
  [(#295)](https://github.com/XanaduAI/pennylane/pull/295)
  [(#313)](https://github.com/XanaduAI/pennylane/pull/313)

* Adds a `Device.parameters` property, so that devices can view a dictionary mapping free
  parameters to operation parameters. This will allow plugin devices to take advantage
  of parametric compilation.
  [(#283)](https://github.com/XanaduAI/pennylane/pull/283)

* Introduces two enumerations: `Any` and `All`, representing any number of wires
  and all wires in the system respectively. They can be imported from
  `pennylane.operation`, and can be used when defining the `Operation.num_wires`
  class attribute of operations.
  [(#277)](https://github.com/XanaduAI/pennylane/pull/277)

  As part of this change:

  - `All` is equivalent to the integer 0, for backwards compatibility with the
    existing test suite

  - `Any` is equivalent to the integer -1 to allow numeric comparison
    operators to continue working

  - An additional validation is now added to the `Operation` class,
    which will alert the user that an operation with `num_wires = All`
    is being incorrectly.

* The one-qubit rotations in `pennylane.plugins.default_qubit` no longer depend on Scipy's `expm`. Instead
  they are calculated with Euler's formula.
  [(#292)](https://github.com/XanaduAI/pennylane/pull/292)

* Creates an `ObservableReturnTypes` enumeration class containing `Sample`,
  `Variance` and `Expectation`. These new values can be assigned to the `return_type`
  attribute of an `Observable`.
  [(#290)](https://github.com/XanaduAI/pennylane/pull/290)

* Changed the signature of the `RandomLayer` and `RandomLayers` templates to have a fixed seed by default.
  [(#258)](https://github.com/XanaduAI/pennylane/pull/258)

* `setup.py` has been cleaned up, removing the non-working shebang,
  and removing unused imports.
  [(#262)](https://github.com/XanaduAI/pennylane/pull/262)

<h3>Documentation</h3>

* A documentation refactor to simplify the tutorials and
  include Sphinx-Gallery.
  [(#291)](https://github.com/XanaduAI/pennylane/pull/291)

  - Examples and tutorials previously split across the `examples/`
    and `doc/tutorials/` directories, in a mixture of ReST and Jupyter notebooks,
    have been rewritten as Python scripts with ReST comments in a single location,
    the `examples/` folder.

  - Sphinx-Gallery is used to automatically build and run the tutorials.
    Rendered output is displayed in the Sphinx documentation.

  - Links are provided at the top of every tutorial page for downloading the
    tutorial as an executable python script, downloading the tutorial
    as a Jupyter notebook, or viewing the notebook on GitHub.

  - The tutorials table of contents have been moved to a single quick start page.

* Fixed a typo in `QubitStateVector`.
  [(#296)](https://github.com/XanaduAI/pennylane/pull/296)

* Fixed a typo in the `default_gaussian.gaussian_state` function.
  [(#293)](https://github.com/XanaduAI/pennylane/pull/293)

* Fixed a typo in the gradient recipe within the `RX`, `RY`, `RZ`
  operation docstrings.
  [(#248)](https://github.com/XanaduAI/pennylane/pull/248)

* Fixed a broken link in the tutorial documentation, as a
  result of the `qml.expval.Observable` deprecation.
  [(#246)](https://github.com/XanaduAI/pennylane/pull/246)

<h3>Bug fixes</h3>

* Fixed a bug where a `PolyXP` observable would fail if applied to subsets
  of wires on `default.gaussian`.
  [(#277)](https://github.com/XanaduAI/pennylane/pull/277)

<h3>Contributors</h3>

This release contains contributions from (in alphabetical order):

Simon Cross, Aroosa Ijaz, Josh Izaac, Nathan Killoran, Johannes Jakob Meyer,
Rohit Midha, Nicolás Quesada, Maria Schuld, Antal Száva, Roeland Wiersema.

# Release 0.4.0

<h3>New features since last release</h3>

* `pennylane.expval()` is now a top-level *function*, and is no longer
  a package of classes. For now, the existing `pennylane.expval.Observable`
  interface continues to work, but will raise a deprecation warning.
  [(#232)](https://github.com/XanaduAI/pennylane/pull/232)

* Variance support: QNodes can now return the variance of observables,
  via the top-level `pennylane.var()` function. To support this on
  plugin devices, there is a new `Device.var` method.

  The following observables support analytic gradients of variances:

  - All qubit observables (requiring 3 circuit evaluations for involutory
    observables such as `Identity`, `X`, `Y`, `Z`; and 5 circuit evals for
    non-involutary observables, currently only `qml.Hermitian`)

  - First-order CV observables (requiring 5 circuit evaluations)

  Second-order CV observables support numerical variance gradients.

* `pennylane.about()` function added, providing details
  on current PennyLane version, installed plugins, Python,
  platform, and NumPy versions [(#186)](https://github.com/XanaduAI/pennylane/pull/186)

* Removed the logic that allowed `wires` to be passed as a positional
  argument in quantum operations. This allows us to raise more useful
  error messages for the user if incorrect syntax is used.
  [(#188)](https://github.com/XanaduAI/pennylane/pull/188)

* Adds support for multi-qubit expectation values of the `pennylane.Hermitian()`
  observable [(#192)](https://github.com/XanaduAI/pennylane/pull/192)

* Adds support for multi-qubit expectation values in `default.qubit`.
  [(#202)](https://github.com/XanaduAI/pennylane/pull/202)

* Organize templates into submodules [(#195)](https://github.com/XanaduAI/pennylane/pull/195).
  This included the following improvements:

  - Distinguish embedding templates from layer templates.

  - New random initialization functions supporting the templates available
    in the new submodule `pennylane.init`.

  - Added a random circuit template (`RandomLayers()`), in which rotations and 2-qubit gates are randomly
    distributed over the wires

  - Add various embedding strategies

<h3>Breaking changes</h3>

* The `Device` methods `expectations`, `pre_expval`, and `post_expval` have been
  renamed to `observables`, `pre_measure`, and `post_measure` respectively.
  [(#232)](https://github.com/XanaduAI/pennylane/pull/232)

<h3>Improvements</h3>

* `default.qubit` plugin now uses `np.tensordot` when applying quantum operations
  and evaluating expectations, resulting in significant speedup
  [(#239)](https://github.com/XanaduAI/pennylane/pull/239),
  [(#241)](https://github.com/XanaduAI/pennylane/pull/241)

* PennyLane now allows division of quantum operation parameters by a constant
  [(#179)](https://github.com/XanaduAI/pennylane/pull/179)

* Portions of the test suite are in the process of being ported to pytest.
  Note: this is still a work in progress.

  Ported tests include:

  - `test_ops.py`
  - `test_about.py`
  - `test_classical_gradients.py`
  - `test_observables.py`
  - `test_measure.py`
  - `test_init.py`
  - `test_templates*.py`
  - `test_ops.py`
  - `test_variable.py`
  - `test_qnode.py` (partial)

<h3>Bug fixes</h3>

* Fixed a bug in `Device.supported`, which would incorrectly
  mark an operation as supported if it shared a name with an
  observable [(#203)](https://github.com/XanaduAI/pennylane/pull/203)

* Fixed a bug in `Operation.wires`, by explicitly casting the
  type of each wire to an integer [(#206)](https://github.com/XanaduAI/pennylane/pull/206)

* Removed code in PennyLane which configured the logger,
  as this would clash with users' configurations
  [(#208)](https://github.com/XanaduAI/pennylane/pull/208)

* Fixed a bug in `default.qubit`, in which `QubitStateVector` operations
  were accidentally being cast to `np.float` instead of `np.complex`.
  [(#211)](https://github.com/XanaduAI/pennylane/pull/211)


<h3>Contributors</h3>

This release contains contributions from:

Shahnawaz Ahmed, riveSunder, Aroosa Ijaz, Josh Izaac, Nathan Killoran, Maria Schuld.

# Release 0.3.1

<h3>Bug fixes</h3>

* Fixed a bug where the interfaces submodule was not correctly being packaged via setup.py

# Release 0.3.0

<h3>New features since last release</h3>

* PennyLane now includes a new `interfaces` submodule, which enables QNode integration with additional machine learning libraries.
* Adds support for an experimental PyTorch interface for QNodes
* Adds support for an experimental TensorFlow eager execution interface for QNodes
* Adds a PyTorch+GPU+QPU tutorial to the documentation
* Documentation now includes links and tutorials including the new [PennyLane-Forest](https://github.com/rigetti/pennylane-forest) plugin.

<h3>Improvements</h3>

* Printing a QNode object, via `print(qnode)` or in an interactive terminal, now displays more useful information regarding the QNode,
  including the device it runs on, the number of wires, it's interface, and the quantum function it uses:

  ```python
  >>> print(qnode)
  <QNode: device='default.qubit', func=circuit, wires=2, interface=PyTorch>
  ```

<h3>Contributors</h3>

This release contains contributions from:

Josh Izaac and Nathan Killoran.


# Release 0.2.0

<h3>New features since last release</h3>

* Added the `Identity` expectation value for both CV and qubit models [(#135)](https://github.com/XanaduAI/pennylane/pull/135)
* Added the `templates.py` submodule, containing some commonly used QML models to be used as ansatz in QNodes [(#133)](https://github.com/XanaduAI/pennylane/pull/133)
* Added the `qml.Interferometer` CV operation [(#152)](https://github.com/XanaduAI/pennylane/pull/152)
* Wires are now supported as free QNode parameters [(#151)](https://github.com/XanaduAI/pennylane/pull/151)
* Added ability to update stepsizes of the optimizers [(#159)](https://github.com/XanaduAI/pennylane/pull/159)

<h3>Improvements</h3>

* Removed use of hardcoded values in the optimizers, made them parameters (see [#131](https://github.com/XanaduAI/pennylane/pull/131) and [#132](https://github.com/XanaduAI/pennylane/pull/132))
* Created the new `PlaceholderExpectation`, to be used when both CV and qubit expval modules contain expectations with the same name
* Provide a way for plugins to view the operation queue _before_ applying operations. This allows for on-the-fly modifications of
  the queue, allowing hardware-based plugins to support the full range of qubit expectation values. [(#143)](https://github.com/XanaduAI/pennylane/pull/143)
* QNode return values now support _any_ form of sequence, such as lists, sets, etc. [(#144)](https://github.com/XanaduAI/pennylane/pull/144)
* CV analytic gradient calculation is now more robust, allowing for operations which may not themselves be differentiated, but have a
  well defined `_heisenberg_rep` method, and so may succeed operations that are analytically differentiable [(#152)](https://github.com/XanaduAI/pennylane/pull/152)

<h3>Bug fixes</h3>

* Fixed a bug where the variational classifier example was not batching when learning parity (see [#128](https://github.com/XanaduAI/pennylane/pull/128) and [#129](https://github.com/XanaduAI/pennylane/pull/129))
* Fixed an inconsistency where some initial state operations were documented as accepting complex parameters - all operations
  now accept real values [(#146)](https://github.com/XanaduAI/pennylane/pull/146)

<h3>Contributors</h3>

This release contains contributions from:

Christian Gogolin, Josh Izaac, Nathan Killoran, and Maria Schuld.


# Release 0.1.0

Initial public release.

<h3>Contributors</h3>
This release contains contributions from:

Ville Bergholm, Josh Izaac, Maria Schuld, Christian Gogolin, and Nathan Killoran.<|MERGE_RESOLUTION|>--- conflicted
+++ resolved
@@ -2,7 +2,6 @@
 
 <h3>New features since last release</h3>
 
-<<<<<<< HEAD
 * The `Spy()` context manager has been added, which mocks selected methods 
   in PennyLane without executing them, but instead registers statistics 
   about the calls. 
@@ -48,9 +47,8 @@
   simultaneously. If not overridden, by default the list of tapes will be executed
   in serial by calling the `execute()` method.
   [(#840)](https://github.com/PennyLaneAI/pennylane/pull/840)
-=======
+
 <h3>Improvements</h3>
->>>>>>> fe32d314
 
 <h3>Breaking changes</h3>
 
@@ -61,6 +59,8 @@
 <h3>Contributors</h3>
 
 This release contains contributions from (in alphabetical order):
+
+Maria Schuld
 
 # Release 0.13.0 (current release)
 
